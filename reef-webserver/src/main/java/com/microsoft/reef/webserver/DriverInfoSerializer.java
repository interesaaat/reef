/**
 * Copyright (C) 2014 Microsoft Corporation
 *
 * Licensed under the Apache License, Version 2.0 (the "License");
 * you may not use this file except in compliance with the License.
 * You may obtain a copy of the License at
 *
 *         http://www.apache.org/licenses/LICENSE-2.0
 *
 * Unless required by applicable law or agreed to in writing, software
 * distributed under the License is distributed on an "AS IS" BASIS,
 * WITHOUT WARRANTIES OR CONDITIONS OF ANY KIND, either express or implied.
 * See the License for the specific language governing permissions and
 * limitations under the License.
 */

package com.microsoft.reef.webserver;

import com.microsoft.tang.annotations.DefaultImplementation;

import java.util.List;

/**
 * Interface for DriverInfoSerializer
 */
@DefaultImplementation(AvroDriverInfoSerializer.class)
public interface DriverInfoSerializer {
  /**
   * Build AvroDriverInfo object from raw data
   *
   * @param id
   * @param startTime
   * @return AvroDriverInfo object
   */
<<<<<<< HEAD
  public AvroDriverInfo toAvro(final String id, final String startTime, final String nameServerId);
=======
  public AvroDriverInfo toAvro(final String id, final String startTime, final List<AvroReefServiceInfo> services);
>>>>>>> 7d97ed84

  /**
   * Convert AvroDriverInfo object to JSon string
   *
   * @param avroDriverInfo
   * @return
   */
  public String toString(final AvroDriverInfo avroDriverInfo);
}<|MERGE_RESOLUTION|>--- conflicted
+++ resolved
@@ -32,11 +32,7 @@
    * @param startTime
    * @return AvroDriverInfo object
    */
-<<<<<<< HEAD
-  public AvroDriverInfo toAvro(final String id, final String startTime, final String nameServerId);
-=======
   public AvroDriverInfo toAvro(final String id, final String startTime, final List<AvroReefServiceInfo> services);
->>>>>>> 7d97ed84
 
   /**
    * Convert AvroDriverInfo object to JSon string
