--- conflicted
+++ resolved
@@ -30,14 +30,10 @@
     "fields": [
       { "name": "remoteId", "type": "string" },
       { "name": "startTime", "type": "string" },
-<<<<<<< HEAD
-      { "name": "nameServerId", "type": "string" }
-=======
       {
         "name": "services",
         "type": { "type": "array", "items": "AvroReefServiceInfo" }
       }
->>>>>>> 7d97ed84
     ]
   }
 ]
