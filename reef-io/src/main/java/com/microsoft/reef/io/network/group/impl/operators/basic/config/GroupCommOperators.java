/**
 * Copyright (C) 2013 Microsoft Corporation
 *
 * Licensed under the Apache License, Version 2.0 (the "License");
 * you may not use this file except in compliance with the License.
 * You may obtain a copy of the License at
 *
 *         http://www.apache.org/licenses/LICENSE-2.0
 *
 * Unless required by applicable law or agreed to in writing, software
 * distributed under the License is distributed on an "AS IS" BASIS,
 * WITHOUT WARRANTIES OR CONDITIONS OF ANY KIND, either express or implied.
 * See the License for the specific language governing permissions and
 * limitations under the License.
 */
package com.microsoft.reef.io.network.group.impl.operators.basic.config;

<<<<<<< HEAD
import com.microsoft.reef.driver.task.TaskConfigurationOptions;
=======
import com.microsoft.reef.driver.activity.ActivityConfiguration;
import com.microsoft.reef.driver.activity.ActivityConfigurationOptions;
>>>>>>> 1b1802a3
import com.microsoft.reef.io.network.group.impl.ExceptionHandler;
import com.microsoft.reef.io.network.group.impl.GCMCodec;
import com.microsoft.reef.io.network.group.impl.GroupCommNetworkHandler;
import com.microsoft.reef.io.network.group.impl.config.*;
import com.microsoft.reef.io.network.impl.NetworkService;
import com.microsoft.reef.io.network.impl.NetworkServiceParameters;
import com.microsoft.reef.io.network.naming.NameServerParameters;
import com.microsoft.reef.io.network.util.Utils;
import com.microsoft.tang.Configuration;
import com.microsoft.tang.JavaConfigurationBuilder;
import com.microsoft.tang.Tang;
import com.microsoft.tang.exceptions.BindException;
import com.microsoft.tang.formats.ConfigurationModule;
import com.microsoft.tang.formats.ConfigurationModuleBuilder;
import com.microsoft.tang.formats.RequiredParameter;
import com.microsoft.wake.ComparableIdentifier;
import com.microsoft.wake.Identifier;

import java.util.*;

/**
 * Helper class to create configurations of operators from their descriptions
 * <p/>
 * TODO: This should be turned into pure configuration module logic
 */
public class GroupCommOperators {
  /**
   * TANG instance
   */
  private static final Tang tang = Tang.Factory.getTang();

  public static final class NetworkServiceConfig extends ConfigurationModuleBuilder {
    public static final RequiredParameter<String> NAME_SERVICE_ADDRESS = new RequiredParameter<>();
    public static final RequiredParameter<Integer> NAME_SERVICE_PORT = new RequiredParameter<>();
    public static final RequiredParameter<String> ID_LIST_STRING = new RequiredParameter<>();
    public static final RequiredParameter<Integer> NETWORK_SERVICE_PORT = new RequiredParameter<>();
    public static final ConfigurationModule CONF = new NetworkServiceConfig()
        .bindNamedParameter(NetworkServiceParameters.NetworkServiceCodec.class, GCMCodec.class)
        .bindNamedParameter(NetworkServiceParameters.NetworkServiceHandler.class, GroupCommNetworkHandler.class)
        .bindNamedParameter(NetworkServiceParameters.NetworkServiceExceptionHandler.class, ExceptionHandler.class)
        .bindImplementation(NetworkService.class, NetworkService.class)
        .bindImplementation(GroupCommNetworkHandler.class, GroupCommNetworkHandler.class)
        .bindNamedParameter(NameServerParameters.NameServerAddr.class, NAME_SERVICE_ADDRESS)
        .bindNamedParameter(NameServerParameters.NameServerPort.class, NAME_SERVICE_PORT)
<<<<<<< HEAD
        .bindNamedParameter(TaskConfigurationOptions.Identifier.class, SELF)
=======
>>>>>>> 1b1802a3
        .bindNamedParameter(GroupCommNetworkHandler.IDs.class, ID_LIST_STRING)
        .bindNamedParameter(NetworkServiceParameters.NetworkServicePort.class, NETWORK_SERVICE_PORT)
        .build();
  }

  /**
   * Create {@link NetworkService} {@link Configuration} for each task
   * using base conf + per task parameters
   *
   * @param nameServiceAddr
   * @param nameServicePort
   * @param ids
   * @param nsPort
   * @return per task {@link NetworkService} {@link Configuration} for the specified task
   * @throws BindException
   */
  private static Configuration createNetworkServiceConf(
      String nameServiceAddr, int nameServicePort,
      List<ComparableIdentifier> ids, int nsPort) throws BindException {
    return
        NetworkServiceConfig.CONF
            .set(NetworkServiceConfig.NAME_SERVICE_ADDRESS, nameServiceAddr)
            .set(NetworkServiceConfig.NAME_SERVICE_PORT, nameServicePort)
            .set(NetworkServiceConfig.ID_LIST_STRING, Utils.listToString(ids))
            .set(NetworkServiceConfig.NETWORK_SERVICE_PORT, nsPort)
            .build();
  }

  /**
   * Return per task Configurations as a map given the operator descriptions
   *
   * @param opDesc
   * @param nameServiceAddr
   * @param nameServicePort
   * @param networkServicePorts
   * @return per task Configurations as a map given the operator descriptions
   * @throws BindException
   */
  public static Map<ComparableIdentifier, Configuration> getConfigurations(
      List<GroupOperatorDescription> opDesc, String nameServiceAddr,
      int nameServicePort,
      Map<ComparableIdentifier, Integer> networkServicePorts)
      throws BindException {
    Map<ComparableIdentifier, List<ComparableIdentifier>> sources = new HashMap<>();
    Set<ComparableIdentifier> tasks = new HashSet<>();

    OperatorConfigs opConfigs = new OperatorConfigs();
    for (GroupOperatorDescription groupOperatorDescription : opDesc) {
      switch (groupOperatorDescription.operatorType) {
        case SCATTER:
        case BROADCAST:
          handleRootSenderOp(tasks, opConfigs, groupOperatorDescription);
          break;


        case GATHER:
        case REDUCE:
          handleRootReceiverOp(tasks, opConfigs, groupOperatorDescription);
          break;

        case ALL_GATHER:
        case ALL_REDUCE:
        case REDUCE_SCATTER:
          handleSymmetricOp(tasks, opConfigs, groupOperatorDescription);
          break;

        default:
          break;
      }
    }

    //For each task store all other participating task ids
    for (final ComparableIdentifier taskId : tasks) {
      List<ComparableIdentifier> srcsPerTask = new ArrayList<>();
      srcsPerTask.addAll(tasks);
      srcsPerTask.remove(taskId);
      sources.put(taskId, srcsPerTask);
    }

    //For each task merge the individual group operator config
    //with the network service config to create the full config
    Map<ComparableIdentifier, Configuration> result = new HashMap<>();
    for (Map.Entry<ComparableIdentifier, Integer> entry : networkServicePorts
        .entrySet()) {
      ComparableIdentifier taskId = entry.getKey();
      int nsPort = entry.getValue();
      Configuration nsConf = createNetworkServiceConf(nameServiceAddr,
<<<<<<< HEAD
          nameServicePort, taskId, sources.get(taskId),
=======
          nameServicePort, sources.get(activityId),
>>>>>>> 1b1802a3
          nsPort);
      JavaConfigurationBuilder jcb = tang.newConfigurationBuilder(nsConf);
      opConfigs.addConfigurations(taskId, jcb);
      result.put(taskId, jcb.build());

    }
    return result;
  }

  /**
   * Handle creating configuration for a symmetric operation
   * Adds the operator configs for each task into {@link OperatorConfigs}
   * <p/>
   * For current implementation the underlying semantics are still asymmetric. So pick
   * a random task as root and others as leaves
   *
   * @param tasks
   * @param opConfigs
   * @param opDesc
   * @throws BindException
   */
  private static void handleSymmetricOp(
      Set<ComparableIdentifier> tasks,
      OperatorConfigs opConfigs,
      GroupOperatorDescription opDesc)
      throws BindException {
    SymmetricOpDescription symOp = (SymmetricOpDescription) opDesc;
    ComparableIdentifier dummyRoot = symOp.taskIds.get(0);
    tasks.add(dummyRoot);
    List<ComparableIdentifier> others = symOp.taskIds.subList(1, symOp.taskIds.size());
    tasks.addAll(others);

    Configuration recvConf = getRootConf(opDesc, dummyRoot, others);
    opConfigs.put(dummyRoot, recvConf);

    for (ComparableIdentifier sender : others) {
      Configuration senderConf = getLeafConf(opDesc, dummyRoot, sender);
      opConfigs.put(sender, senderConf);
    }
  }

  /**
   * Handle creating configuration for an operation whose root is a receiver
   * Adds the operator configs for each task into {@link OperatorConfigs}
   *
   * @param tasks
   * @param opConfigs
   * @param opDesc
   * @throws BindException
   */
  private static void handleRootReceiverOp(
      Set<ComparableIdentifier> tasks,
      OperatorConfigs opConfigs,
      GroupOperatorDescription opDesc)
      throws BindException {
    RootReceiverOp rootReceiverOp = (RootReceiverOp) opDesc;
    ComparableIdentifier receiverID = rootReceiverOp.receiver;
    tasks.add(receiverID);
    tasks.addAll(rootReceiverOp.senders);

    Configuration recvConf = getRootConf(opDesc, receiverID, rootReceiverOp.senders);
    opConfigs.put(receiverID, recvConf);

    for (ComparableIdentifier sender : rootReceiverOp.senders) {
      Configuration senderConf = getLeafConf(opDesc, receiverID, sender);
      opConfigs.put(sender, senderConf);
    }
  }

  /**
   * Handle creating configuration for an operation whose root is a sender
   * Adds the operator configs for each task into {@link OperatorConfigs}
   *
   * @param tasks
   * @param opConfigs
   * @param opDesc
   * @throws BindException
   */
  private static void handleRootSenderOp(
      Set<ComparableIdentifier> tasks,
      OperatorConfigs opConfigs,
      GroupOperatorDescription opDesc)
      throws BindException {
    RootSenderOp rootSenderOp = (RootSenderOp) opDesc;
    ComparableIdentifier senderID = rootSenderOp.sender;
    tasks.add(senderID);
    tasks.addAll(rootSenderOp.receivers);

    Configuration senderConf = getRootConf(rootSenderOp, senderID, rootSenderOp.receivers);
    opConfigs.put(senderID, senderConf);

    for (ComparableIdentifier receiver : rootSenderOp.receivers) {
      Configuration recvConf = getLeafConf(rootSenderOp, senderID, receiver);
      opConfigs.put(receiver, recvConf);
    }
  }

  private static Configuration getLeafConf(
      GroupOperatorDescription opDesc,
      ComparableIdentifier rootID,
      ComparableIdentifier leafID)
      throws BindException {

    JavaConfigurationBuilder jcb = tang.newConfigurationBuilder();
    Configuration leafConf = null;
    switch (opDesc.operatorType) {
      case SCATTER:
        jcb.bindNamedParameter(GroupParameters.Scatter.ReceiverParams.SelfId.class, leafID.toString());
        jcb.bindNamedParameter(GroupParameters.Scatter.ReceiverParams.ParentId.class, rootID.toString());
        jcb.bindNamedParameter(GroupParameters.Scatter.DataCodec.class, opDesc.dataCodecClass);
        leafConf = jcb.build();
        break;

      case BROADCAST:
        jcb.bindNamedParameter(GroupParameters.BroadCast.ReceiverParams.SelfId.class, leafID.toString());
        jcb.bindNamedParameter(GroupParameters.BroadCast.ReceiverParams.ParentId.class, rootID.toString());
        jcb.bindNamedParameter(GroupParameters.BroadCast.DataCodec.class, opDesc.dataCodecClass);
        leafConf = jcb.build();
        break;

      case GATHER:
        jcb.bindNamedParameter(GroupParameters.Gather.SenderParams.SelfId.class, leafID.toString());
        jcb.bindNamedParameter(GroupParameters.Gather.SenderParams.ParentId.class, rootID.toString());
        jcb.bindNamedParameter(GroupParameters.Gather.DataCodec.class, opDesc.dataCodecClass);
        leafConf = jcb.build();
        break;

      case REDUCE:
        RootReceiverOp reduce = (RootReceiverOp) opDesc;
        jcb.bindNamedParameter(GroupParameters.Reduce.SenderParams.SelfId.class, leafID.toString());
        jcb.bindNamedParameter(GroupParameters.Reduce.SenderParams.ParentId.class, rootID.toString());
        jcb.bindNamedParameter(GroupParameters.Reduce.DataCodec.class, opDesc.dataCodecClass);
        jcb.bindNamedParameter(GroupParameters.Reduce.ReduceFunction.class, reduce.redFuncClass);
        leafConf = jcb.build();
        break;

      case ALL_GATHER:
        jcb.bindNamedParameter(GroupParameters.AllGather.SelfId.class, leafID.toString());
        jcb.bindNamedParameter(GroupParameters.AllGather.ParentId.class, rootID.toString());
        jcb.bindNamedParameter(GroupParameters.AllGather.DataCodec.class, opDesc.dataCodecClass);
        leafConf = jcb.build();
        break;

      case ALL_REDUCE:
        SymmetricOpDescription allReduce = (SymmetricOpDescription) opDesc;
        jcb.bindNamedParameter(GroupParameters.AllReduce.SelfId.class, leafID.toString());
        jcb.bindNamedParameter(GroupParameters.AllReduce.ParentId.class, rootID.toString());
        jcb.bindNamedParameter(GroupParameters.AllReduce.DataCodec.class, opDesc.dataCodecClass);
        jcb.bindNamedParameter(GroupParameters.AllReduce.ReduceFunction.class, allReduce.redFuncClass);
        leafConf = jcb.build();
        break;

      case REDUCE_SCATTER:
        SymmetricOpDescription reduceScatter = (SymmetricOpDescription) opDesc;
        jcb.bindNamedParameter(GroupParameters.ReduceScatter.SelfId.class, leafID.toString());
        jcb.bindNamedParameter(GroupParameters.ReduceScatter.ParentId.class, rootID.toString());
        jcb.bindNamedParameter(GroupParameters.ReduceScatter.DataCodec.class, opDesc.dataCodecClass);
        jcb.bindNamedParameter(GroupParameters.ReduceScatter.ReduceFunction.class, reduceScatter.redFuncClass);
        leafConf = jcb.build();
        break;

      default:
        break;
    }

    return leafConf;
  }

  private static Configuration getRootConf(
      GroupOperatorDescription opDesc,
      ComparableIdentifier rootID,
      List<ComparableIdentifier> leaves)
      throws BindException {

    JavaConfigurationBuilder jcb = tang.newConfigurationBuilder();
    Configuration rootConf = null;
    switch (opDesc.operatorType) {
      case SCATTER:
        jcb.bindNamedParameter(GroupParameters.Scatter.SenderParams.SelfId.class, rootID.toString());
        jcb.bindNamedParameter(GroupParameters.Scatter.SenderParams.ChildIds.class, Utils.listToString(leaves));
        jcb.bindNamedParameter(GroupParameters.Scatter.DataCodec.class, opDesc.dataCodecClass);
        rootConf = jcb.build();
        break;

      case BROADCAST:
        jcb.bindNamedParameter(GroupParameters.BroadCast.SenderParams.SelfId.class, rootID.toString());
        jcb.bindNamedParameter(GroupParameters.BroadCast.SenderParams.ChildIds.class, Utils.listToString(leaves));
        jcb.bindNamedParameter(GroupParameters.BroadCast.DataCodec.class, opDesc.dataCodecClass);
        rootConf = jcb.build();
        break;

      case GATHER:
        jcb.bindNamedParameter(GroupParameters.Gather.ReceiverParams.SelfId.class, rootID.toString());
        jcb.bindNamedParameter(GroupParameters.Gather.ReceiverParams.ChildIds.class, Utils.listToString(leaves));
        jcb.bindNamedParameter(GroupParameters.Gather.DataCodec.class, opDesc.dataCodecClass);
        rootConf = jcb.build();
        break;

      case REDUCE:
        RootReceiverOp reduce = (RootReceiverOp) opDesc;
        jcb.bindNamedParameter(GroupParameters.Reduce.ReceiverParams.SelfId.class, rootID.toString());
        jcb.bindNamedParameter(GroupParameters.Reduce.ReceiverParams.ChildIds.class, Utils.listToString(leaves));
        jcb.bindNamedParameter(GroupParameters.Reduce.DataCodec.class, opDesc.dataCodecClass);
        jcb.bindNamedParameter(GroupParameters.Reduce.ReduceFunction.class, reduce.redFuncClass);
        rootConf = jcb.build();
        break;

      case ALL_GATHER:
        jcb.bindNamedParameter(GroupParameters.AllGather.SelfId.class, rootID.toString());
        jcb.bindNamedParameter(GroupParameters.AllGather.ChildIds.class, Utils.listToString(leaves));
        jcb.bindNamedParameter(GroupParameters.AllGather.DataCodec.class, opDesc.dataCodecClass);
        rootConf = jcb.build();
        break;

      case ALL_REDUCE:
        SymmetricOpDescription allReduce = (SymmetricOpDescription) opDesc;
        jcb.bindNamedParameter(GroupParameters.AllReduce.SelfId.class, rootID.toString());
        jcb.bindNamedParameter(GroupParameters.AllReduce.ChildIds.class, Utils.listToString(leaves));
        jcb.bindNamedParameter(GroupParameters.AllReduce.DataCodec.class, opDesc.dataCodecClass);
        jcb.bindNamedParameter(GroupParameters.AllReduce.ReduceFunction.class, allReduce.redFuncClass);
        rootConf = jcb.build();
        break;

      case REDUCE_SCATTER:
        SymmetricOpDescription reduceScatter = (SymmetricOpDescription) opDesc;
        jcb.bindNamedParameter(GroupParameters.ReduceScatter.SelfId.class, rootID.toString());
        jcb.bindNamedParameter(GroupParameters.ReduceScatter.ChildIds.class, Utils.listToString(leaves));
        jcb.bindNamedParameter(GroupParameters.ReduceScatter.DataCodec.class, opDesc.dataCodecClass);
        jcb.bindNamedParameter(GroupParameters.ReduceScatter.ReduceFunction.class, reduceScatter.redFuncClass);
        rootConf = jcb.build();
        break;

      default:
        break;
    }

    return rootConf;
  }
}<|MERGE_RESOLUTION|>--- conflicted
+++ resolved
@@ -15,12 +15,6 @@
  */
 package com.microsoft.reef.io.network.group.impl.operators.basic.config;
 
-<<<<<<< HEAD
-import com.microsoft.reef.driver.task.TaskConfigurationOptions;
-=======
-import com.microsoft.reef.driver.activity.ActivityConfiguration;
-import com.microsoft.reef.driver.activity.ActivityConfigurationOptions;
->>>>>>> 1b1802a3
 import com.microsoft.reef.io.network.group.impl.ExceptionHandler;
 import com.microsoft.reef.io.network.group.impl.GCMCodec;
 import com.microsoft.reef.io.network.group.impl.GroupCommNetworkHandler;
@@ -37,7 +31,6 @@
 import com.microsoft.tang.formats.ConfigurationModuleBuilder;
 import com.microsoft.tang.formats.RequiredParameter;
 import com.microsoft.wake.ComparableIdentifier;
-import com.microsoft.wake.Identifier;
 
 import java.util.*;
 
@@ -65,10 +58,6 @@
         .bindImplementation(GroupCommNetworkHandler.class, GroupCommNetworkHandler.class)
         .bindNamedParameter(NameServerParameters.NameServerAddr.class, NAME_SERVICE_ADDRESS)
         .bindNamedParameter(NameServerParameters.NameServerPort.class, NAME_SERVICE_PORT)
-<<<<<<< HEAD
-        .bindNamedParameter(TaskConfigurationOptions.Identifier.class, SELF)
-=======
->>>>>>> 1b1802a3
         .bindNamedParameter(GroupCommNetworkHandler.IDs.class, ID_LIST_STRING)
         .bindNamedParameter(NetworkServiceParameters.NetworkServicePort.class, NETWORK_SERVICE_PORT)
         .build();
@@ -140,28 +129,21 @@
       }
     }
 
-    //For each task store all other participating task ids
+    // For each task store all other participating task ids
     for (final ComparableIdentifier taskId : tasks) {
-      List<ComparableIdentifier> srcsPerTask = new ArrayList<>();
-      srcsPerTask.addAll(tasks);
+      final List<ComparableIdentifier> srcsPerTask = new ArrayList<>(tasks);
       srcsPerTask.remove(taskId);
       sources.put(taskId, srcsPerTask);
     }
 
-    //For each task merge the individual group operator config
-    //with the network service config to create the full config
-    Map<ComparableIdentifier, Configuration> result = new HashMap<>();
-    for (Map.Entry<ComparableIdentifier, Integer> entry : networkServicePorts
-        .entrySet()) {
-      ComparableIdentifier taskId = entry.getKey();
-      int nsPort = entry.getValue();
-      Configuration nsConf = createNetworkServiceConf(nameServiceAddr,
-<<<<<<< HEAD
-          nameServicePort, taskId, sources.get(taskId),
-=======
-          nameServicePort, sources.get(activityId),
->>>>>>> 1b1802a3
-          nsPort);
+    // For each task merge the individual group operator config
+    // with the network service config to create the full config
+    final Map<ComparableIdentifier, Configuration> result = new HashMap<>();
+    for (final Map.Entry<ComparableIdentifier, Integer> entry : networkServicePorts.entrySet()) {
+      final ComparableIdentifier taskId = entry.getKey();
+      final int nsPort = entry.getValue();
+      final Configuration nsConf = createNetworkServiceConf(
+          nameServiceAddr, nameServicePort, sources.get(taskId), nsPort);
       JavaConfigurationBuilder jcb = tang.newConfigurationBuilder(nsConf);
       opConfigs.addConfigurations(taskId, jcb);
       result.put(taskId, jcb.build());
