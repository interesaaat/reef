<<<<<<< HEAD
﻿<?xml version="1.0" encoding="utf-8"?>
=======
﻿<Project>
>>>>>>> 2bc64a71
<!--
Licensed to the Apache Software Foundation (ASF) under one
or more contributor license agreements.  See the NOTICE file
distributed with this work for additional information
regarding copyright ownership.  The ASF licenses this file
to you under the Apache License, Version 2.0 (the
"License"); you may not use this file except in compliance
with the License.  You may obtain a copy of the License at
http://www.apache.org/licenses/LICENSE-2.0
Unless required by applicable law or agreed to in writing,
software distributed under the License is distributed on an
"AS IS" BASIS, WITHOUT WARRANTIES OR CONDITIONS OF ANY
KIND, either express or implied.  See the License for the
specific language governing permissions and limitations
under the License.
-->
  <PropertyGroup>
    <AssemblyName>Org.Apache.REEF.Network.Tests</AssemblyName>
  </PropertyGroup>
  <Import Project="..\build.Test.props" />
  <ItemGroup>
    <PackageReference Include="System.Reactive.Core" Version="$(SystemReactiveVersion)" />
    <PackageReference Include="System.Reactive.Interfaces" Version="$(SystemReactiveVersion)" />
  </ItemGroup>
  <ItemGroup>
<<<<<<< HEAD
    <None Include="app.config" />
    <None Include="packages.config" />
=======
    <ProjectReference Include="..\Org.Apache.REEF.Common\Org.Apache.REEF.Common.csproj" />
    <ProjectReference Include="..\Org.Apache.REEF.Examples\Org.Apache.REEF.Examples.csproj" />
    <ProjectReference Include="..\Org.Apache.REEF.Network.Examples\Org.Apache.REEF.Network.Examples.csproj" />
    <ProjectReference Include="..\Org.Apache.REEF.Network\Org.Apache.REEF.Network.csproj" />
    <ProjectReference Include="..\Org.Apache.REEF.Tang\Org.Apache.REEF.Tang.csproj" />
    <ProjectReference Include="..\Org.Apache.REEF.Wake\Org.Apache.REEF.Wake.csproj" />
>>>>>>> 2bc64a71
  </ItemGroup>
  <Import Project="..\build.Test.targets" />
</Project><|MERGE_RESOLUTION|>--- conflicted
+++ resolved
@@ -1,8 +1,4 @@
-<<<<<<< HEAD
-﻿<?xml version="1.0" encoding="utf-8"?>
-=======
 ﻿<Project>
->>>>>>> 2bc64a71
 <!--
 Licensed to the Apache Software Foundation (ASF) under one
 or more contributor license agreements.  See the NOTICE file
@@ -28,17 +24,12 @@
     <PackageReference Include="System.Reactive.Interfaces" Version="$(SystemReactiveVersion)" />
   </ItemGroup>
   <ItemGroup>
-<<<<<<< HEAD
-    <None Include="app.config" />
-    <None Include="packages.config" />
-=======
     <ProjectReference Include="..\Org.Apache.REEF.Common\Org.Apache.REEF.Common.csproj" />
     <ProjectReference Include="..\Org.Apache.REEF.Examples\Org.Apache.REEF.Examples.csproj" />
     <ProjectReference Include="..\Org.Apache.REEF.Network.Examples\Org.Apache.REEF.Network.Examples.csproj" />
     <ProjectReference Include="..\Org.Apache.REEF.Network\Org.Apache.REEF.Network.csproj" />
     <ProjectReference Include="..\Org.Apache.REEF.Tang\Org.Apache.REEF.Tang.csproj" />
     <ProjectReference Include="..\Org.Apache.REEF.Wake\Org.Apache.REEF.Wake.csproj" />
->>>>>>> 2bc64a71
   </ItemGroup>
   <Import Project="..\build.Test.targets" />
 </Project>