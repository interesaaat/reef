--- conflicted
+++ resolved
@@ -59,18 +59,12 @@
                             case Constants.AggregationRing:
                                 var aggregator = workflow.Current as IElasticAggregationRing<int[]>;
 
-<<<<<<< HEAD
-                                ////if (rand.Next(100) < 5)
-                                ////{
-                                ////    Console.WriteLine("I die. Bye.");
-=======
                                 if (rand.Next(100) < 6)
                                 {
                                     Console.WriteLine("I die. Bye.");
->>>>>>> 15d615ff
 
-                                ////    throw new Exception("Die. Before");
-                                ////}
+                                    throw new Exception("Die. Before");
+                                }
 
                                 ////System.Threading.Thread.Sleep(rand.Next(1000));
                                 Console.WriteLine("Before receive");
@@ -94,11 +88,7 @@
 
                                 aggregator.Send(rec);
 
-<<<<<<< HEAD
-                                if (rand.Next(100) < 12)
-=======
                                 if (rand.Next(100) < 6)
->>>>>>> 15d615ff
                                 {
                                     Console.WriteLine("I die. Bye.");
 
