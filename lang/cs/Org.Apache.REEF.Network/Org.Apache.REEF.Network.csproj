--- conflicted
+++ resolved
@@ -1,8 +1,4 @@
-<<<<<<< HEAD
-﻿<?xml version="1.0" encoding="utf-8"?>
-=======
 ﻿<Project>
->>>>>>> 7e1ec477
 <!--
 Licensed to the Apache Software Foundation (ASF) under one
 or more contributor license agreements.  See the NOTICE file
@@ -35,303 +31,6 @@
     <PackageReference Include="Microsoft.Extensions.Caching.Memory" Version="1.1.2" />
   </ItemGroup>
   <ItemGroup>
-<<<<<<< HEAD
-    <Compile Include="$(SolutionDir)\SharedAssemblyInfo.cs">
-      <Link>Properties\SharedAssemblyInfo.cs</Link>
-    </Compile>
-    <Compile Include="Elastic\Comm\ControlMessageType.cs" />
-    <Compile Include="Elastic\Comm\Impl\SplittableDataMessageWithTopology.cs" />
-    <Compile Include="Elastic\Comm\Impl\TopologyUpdate.cs" />
-    <Compile Include="Elastic\Comm\Impl\DataMessageWithTopologyStreamingCodec.cs" />
-    <Compile Include="Elastic\Comm\Impl\DataMessageWithTopology.cs" />
-    <Compile Include="Elastic\Comm\Impl\DriverMessagePayload.cs" />
-    <Compile Include="Elastic\Comm\IElasticDriverMessage.cs" />
-    <Compile Include="Elastic\Comm\Impl\ControlMessage.cs" />
-    <Compile Include="Elastic\Comm\Impl\TopologyMessagePayload.cs" />
-    <Compile Include="Elastic\Comm\Impl\WithNextMessagePayload.cs" />
-    <Compile Include="Elastic\Comm\Impl\ResumeMessagePayload.cs" />
-    <Compile Include="Elastic\Driver\Impl\TaskSetManagerParameters.cs" />
-    <Compile Include="Elastic\Failures\Impl\TasksetAlarm.cs" />
-    <Compile Include="Elastic\Failures\Impl\OperatorAlarm.cs" />
-    <Compile Include="Elastic\Failures\Impl\Timeout.cs" />
-    <Compile Include="Elastic\Failures\Impl\FailuresClock.cs" />
-    <Compile Include="Elastic\Operators\Logical\IElasticGather.cs" />
-    <Compile Include="Elastic\Operators\Logical\Impl\DefaultOneToN.cs" />
-    <Compile Include="Elastic\Operators\Logical\Impl\DefaultNToOne.cs" />
-    <Compile Include="Elastic\Operators\Logical\Impl\DefaultGather.cs" />
-    <Compile Include="Elastic\Operators\Logical\Impl\DefaultScatter.cs" />
-    <Compile Include="Elastic\Operators\Physical\IElasticGather.cs" />
-    <Compile Include="Elastic\Operators\Physical\IElasticScatter.cs" />
-    <Compile Include="Elastic\Operators\Physical\IElasticReducer.cs" />
-    <Compile Include="Elastic\Operators\Physical\Impl\DefaultNToOne.cs" />
-    <Compile Include="Elastic\Operators\Physical\Impl\DefaultGather.cs" />
-    <Compile Include="Elastic\Operators\Physical\Impl\DefaultScatter.cs" />
-    <Compile Include="Elastic\Operators\Physical\Impl\DefaultOneToN.cs" />
-    <Compile Include="Elastic\Operators\Physical\Impl\DefaultReduce.cs" />
-    <Compile Include="Elastic\Task\Impl\CheckpointService.cs" />
-    <Compile Include="Elastic\Failures\Impl\CheckpointState.cs" />
-    <Compile Include="Elastic\Comm\Impl\ElasticDriverMessageImpl.cs" />
-    <Compile Include="Elastic\Failures\Impl\CheckpointableModel.cs" />
-    <Compile Include="Elastic\Failures\Impl\CheckpointableObject.cs" />
-    <Compile Include="Elastic\Failures\Impl\NoCheckpointableState.cs" />
-    <Compile Include="Elastic\Failures\Impl\NoEvent.cs" />
-    <Compile Include="Elastic\Failures\Impl\FailEvent.cs" />
-    <Compile Include="Elastic\Failures\ICheckpointableState.cs" />
-    <Compile Include="Elastic\Failures\ICheckpointState.cs" />
-    <Compile Include="Elastic\Failures\IStop.cs" />
-    <Compile Include="Elastic\Comm\Impl\RingMessagePayload.cs" />
-    <Compile Include="Elastic\Driver\ITaskMessageResponse.cs" />
-    <Compile Include="Elastic\Comm\DriverMessageType.cs" />
-    <Compile Include="Elastic\Operators\Logical\IElasticAggregationRing.cs" />
-    <Compile Include="Elastic\Operators\Logical\Impl\DefaultAggregationRing.cs" />
-    <Compile Include="Elastic\Operators\Logical\Impl\DefaultConditionalIterator.cs" />
-    <Compile Include="Elastic\Operators\Physical\PositionTracker.cs" />
-    <Compile Include="Elastic\Operators\Physical\IElasticAggregationRing.cs" />
-    <Compile Include="Elastic\Operators\Physical\IElasticIterator.cs" />
-    <Compile Include="Elastic\Operators\Physical\Impl\DefaultAggregationRing.cs" />
-    <Compile Include="Elastic\Operators\Physical\Impl\DefaultEnumerableIterator.cs" />
-    <Compile Include="Elastic\Operators\Physical\Impl\ForLoopEnumerator.cs" />
-    <Compile Include="Elastic\Operators\Physical\Impl\ElasticIteratorEnumerator.cs" />
-    <Compile Include="Elastic\Operators\Physical\IElasticTypedOperator.cs" />
-    <Compile Include="Elastic\Operators\Physical\IElasticTypedIterator.cs" />
-    <Compile Include="Elastic\Operators\Physical\ICheckpointingOperator.cs" />
-    <Compile Include="Elastic\Task\Impl\CheckpointIdentifier.cs" />
-    <Compile Include="Elastic\Comm\Impl\CheckpointMessageRequest.cs" />
-    <Compile Include="Elastic\Comm\Impl\CheckpointMessage.cs" />
-    <Compile Include="Elastic\Comm\Impl\CheckpointMessageRequestStreamingCodec.cs" />
-    <Compile Include="Elastic\Comm\Impl\CheckpointMessageStreamingCodec.cs" />
-    <Compile Include="Elastic\Comm\TaskMessageType.cs" />
-    <Compile Include="Elastic\Task\Impl\CancellationSource.cs" />
-    <Compile Include="Elastic\Task\Impl\DriverMessageHandler.cs" />
-    <Compile Include="Elastic\Comm\Impl\DataMessage.cs" />
-    <Compile Include="Elastic\Task\Impl\CommunicationLayer.cs" />
-    <Compile Include="Elastic\Comm\Impl\DataMessageStreamingCodec.cs" />
-    <Compile Include="Elastic\Task\Impl\Workflow.cs" />
-    <Compile Include="Elastic\Task\Impl\NodeObserverIdentifier.cs" />
-    <Compile Include="Elastic\Task\IWaitForTaskRegistration.cs" />
-    <Compile Include="Elastic\Topology\Logical\Impl\RootTopology.cs" />
-    <Compile Include="Elastic\Topology\Logical\Impl\RingTopology.cs" />
-    <Compile Include="Elastic\Topology\Physical\ICheckpointingTopology.cs" />
-    <Compile Include="Elastic\Topology\Physical\Impl\AggregationRingTopology.cs" />
-    <Compile Include="Elastic\Topology\Physical\Impl\NToOneTopology.cs" />
-    <Compile Include="Elastic\Topology\Physical\Impl\GatherTopology.cs" />
-    <Compile Include="Elastic\Topology\Physical\Impl\ScatterTopology.cs" />
-    <Compile Include="Elastic\Topology\Physical\Impl\OneToNTopology.cs" />
-    <Compile Include="Elastic\Topology\Physical\Impl\ReduceTopology.cs" />
-    <Compile Include="Elastic\Topology\Physical\Impl\BroadcastTopology.cs" />
-    <Compile Include="Elastic\Task\Impl\TaskToDriverMessageDispatcher.cs" />
-    <Compile Include="Elastic\Topology\Physical\Impl\IterateTopology.cs" />
-    <Compile Include="Elastic\Topology\Physical\Impl\OperatorTopologyWithCommunication.cs" />
-    <Compile Include="Elastic\Topology\Physical\Impl\OperatorTopology.cs" />
-    <Compile Include="Elastic\Task\Impl\DefaultTaskSetSubscription.cs" />
-    <Compile Include="Elastic\Task\Impl\DefaultTaskSetService.cs" />
-    <Compile Include="Elastic\Comm\Impl\GroupCommunicationMessage.cs" />
-    <Compile Include="Elastic\Config\OperatorParameters.cs" />
-    <Compile Include="Elastic\Config\ElasticServiceConfigurationOptions.cs" />
-    <Compile Include="Elastic\Config\GroupCommunicationConfigurationOptions.cs" />
-    <Compile Include="Elastic\Config\ReduceFunctionConfiguration.cs" />
-    <Compile Include="Elastic\Config\StreamingCodecConfiguration.cs" />
-    <Compile Include="Elastic\Driver\Impl\TaskInfo.cs" />
-    <Compile Include="Elastic\Failures\IFailureEvent.cs" />
-    <Compile Include="Elastic\Failures\IFailureState.cs" />
-    <Compile Include="Elastic\Failures\Impl\StopEvent.cs" />
-    <Compile Include="Elastic\Failures\Impl\RescheduleEvent.cs" />
-    <Compile Include="Elastic\Failures\Impl\ReconfigureEvent.cs" />
-    <Compile Include="Elastic\Failures\Impl\FailState.cs" />
-    <Compile Include="Elastic\Failures\Impl\DefaultFailureEvent.cs" />
-    <Compile Include="Elastic\Failures\Impl\DefaultFailureState.cs" />
-    <Compile Include="Elastic\Failures\Impl\OperatorException.cs" />
-    <Compile Include="Elastic\Failures\IDefaultFailureResponse.cs" />
-    <Compile Include="Elastic\Failures\IReconfigure.cs" />
-    <Compile Include="Elastic\Failures\IReschedule.cs" />
-    <Compile Include="Elastic\Failures\CheckpointLevel.cs" />
-    <Compile Include="Elastic\Failures\Impl\DefaultFailureStateMachine.cs" />
-    <Compile Include="Elastic\Driver\Impl\DefaultTaskSetManager.cs" />
-    <Compile Include="Elastic\Topology\Physical\Impl\DriverAwareOperatorTopology.cs" />
-    <Compile Include="Elastic\Utils.cs" />
-    <Compile Include="Elastic\Driver\TaskStatus.cs" />
-    <Compile Include="Elastic\Driver\Impl\DefaultTaskSetSubscription.cs" />
-    <Compile Include="Elastic\Driver\Impl\DefaultTaskSetService.cs" />
-    <Compile Include="Elastic\Failures\IFailureStateMachine.cs" />
-    <Compile Include="Elastic\Failures\IFailureResponse.cs" />
-    <Compile Include="Elastic\Driver\ITaskSetManager.cs" />
-    <Compile Include="Elastic\Operators\Constants.cs" />
-    <Compile Include="Elastic\Operators\Logical\Impl\Functions.cs" />
-    <Compile Include="Elastic\Driver\IElasticTaskSetSubscription.cs" />
-    <Compile Include="Elastic\Driver\IElasticTaskSetService.cs" />
-    <Compile Include="Elastic\Operators\Logical\Impl\ElasticOperatorWithDefaultDispatcher.cs" />
-    <Compile Include="Elastic\Operators\Logical\Impl\DefaultEnumerableIterator.cs" />
-    <Compile Include="Elastic\Operators\Logical\Impl\DefaultReduce.cs" />
-    <Compile Include="Elastic\Operators\Logical\Impl\DefaultBroadcast.cs" />
-    <Compile Include="Elastic\Operators\Logical\Impl\ElasticOperator.cs" />
-    <Compile Include="Elastic\Operators\Logical\IElasticEmpty.cs" />
-    <Compile Include="Elastic\Operators\Logical\Impl\ReduceFunction.cs" />
-    <Compile Include="Elastic\Operators\Physical\IElasticBroadcast.cs" />
-    <Compile Include="Elastic\Operators\Physical\Impl\DefaultBroadcast.cs" />
-    <Compile Include="Elastic\Operators\Physical\IElasticOperator.cs" />
-    <Compile Include="Elastic\Operators\Physical\IReceiver.cs" />
-    <Compile Include="Elastic\Operators\Physical\ISender.cs" />
-    <Compile Include="Elastic\Operators\Logical\IElasticIterator.cs" />
-    <Compile Include="Elastic\Operators\Logical\Impl\DefaultEmpty.cs" />
-    <Compile Include="Elastic\Operators\Logical\IElasticBroadcast.cs" />
-    <Compile Include="Elastic\Operators\Logical\IElasticReduce.cs" />
-    <Compile Include="Elastic\Operators\Logical\IElasticScatter.cs" />
-    <Compile Include="Elastic\Task\IElasticTaskSetService.cs" />
-    <Compile Include="Elastic\Task\IElasticTaskSetSubscription.cs" />
-    <Compile Include="Elastic\Topology\Logical\DataNodeState.cs" />
-    <Compile Include="Elastic\Topology\Logical\Impl\EmptyTopology.cs" />
-    <Compile Include="Elastic\Topology\Logical\Impl\DataNode.cs" />
-    <Compile Include="Elastic\Topology\Logical\Impl\TreeTopology.cs" />
-    <Compile Include="Elastic\Topology\Logical\Impl\FlatTopology.cs" />
-    <Compile Include="Elastic\Topology\Logical\ITopology.cs" />
-    <Compile Include="Elastic\Topology\Logical\TopologyType.cs" />
-    <Compile Include="Group\Config\CodecToStreamingCodecConfiguration.cs" />
-    <Compile Include="Group\Config\StreamingCodecConfigurationMinusMessage.cs" />
-    <Compile Include="Group\Driver\Impl\GeneralGroupCommunicationMessage.cs" />
-    <Compile Include="Group\Config\CodecConfiguration.cs" />
-    <Compile Include="Group\Config\GroupCommConfigurationOptions.cs" />
-    <Compile Include="Group\Config\PipelineDataConverterConfiguration.cs" />
-    <Compile Include="Group\Config\ReduceFunctionConfiguration.cs" />
-    <Compile Include="Group\Config\StreamingCodecConfiguration.cs" />
-    <Compile Include="Group\Driver\ICommunicationGroupDriver.cs" />
-    <Compile Include="Group\Driver\IGroupCommDriver.cs" />
-    <Compile Include="Group\Driver\Impl\CommunicationGroupDriver.cs" />
-    <Compile Include="Group\Driver\Impl\GroupCommunicationMessage.cs" />
-    <Compile Include="Group\Driver\Impl\GroupCommunicationMessageStreamingCodec.cs" />
-    <Compile Include="Group\Driver\Impl\MessageType.cs" />
-    <Compile Include="Group\Driver\Impl\GroupCommDriver.cs" />
-    <Compile Include="Group\Driver\Impl\TaskStarter.cs" />
-    <Compile Include="Group\Operators\IBroadcastReceiver.cs" />
-    <Compile Include="Group\Operators\IBroadcastSender.cs" />
-    <Compile Include="Group\Operators\IGroupCommOperator.cs" />
-    <Compile Include="Group\Operators\IGroupCommOperatorInternal.cs" />
-    <Compile Include="Group\Operators\Impl\BroadcastOperatorSpec.cs" />
-    <Compile Include="Group\Operators\Impl\BroadcastReceiver.cs" />
-    <Compile Include="Group\Operators\Impl\BroadcastSender.cs" />
-    <Compile Include="Group\Operators\Impl\PipelinedReduceFunction.cs" />
-    <Compile Include="Group\Operators\Impl\ReduceFunction.cs" />
-    <Compile Include="Group\Operators\Impl\ReduceOperatorSpec.cs" />
-    <Compile Include="Group\Operators\Impl\ReduceReceiver.cs" />
-    <Compile Include="Group\Operators\Impl\ReduceSender.cs" />
-    <Compile Include="Group\Operators\Impl\ScatterOperatorSpec.cs" />
-    <Compile Include="Group\Operators\Impl\ScatterReceiver.cs" />
-    <Compile Include="Group\Operators\Impl\ScatterSender.cs" />
-    <Compile Include="Group\Operators\Impl\Sender.cs" />
-    <Compile Include="Group\Operators\IOperatorSpec.cs" />
-    <Compile Include="Group\Pipelining\Impl\ArrayPipelineDataConverter.cs" />
-    <Compile Include="Group\Pipelining\StreamingPipelineMessageCodec.cs" />
-    <Compile Include="Group\Task\ICommunicationGroupClientInternal.cs" />
-    <Compile Include="Group\Task\Impl\ChildNodeContainer.cs" />
-    <Compile Include="Group\Task\Impl\NodeMessageObserver.cs" />
-    <Compile Include="Group\Task\Impl\NodeObserverIdentifier.cs" />
-    <Compile Include="Group\Task\Impl\TaskMessageObserver.cs" />
-    <Compile Include="Group\Task\IOperatorTopology.cs" />
-    <Compile Include="Group\Operators\IReduceFunction.cs" />
-    <Compile Include="Group\Operators\IReduceReceiver.cs" />
-    <Compile Include="Group\Operators\IReduceSender.cs" />
-    <Compile Include="Group\Operators\IScatterReceiver.cs" />
-    <Compile Include="Group\Operators\IScatterSender.cs" />
-    <Compile Include="Group\Pipelining\Impl\DefaultPipelineDataConverter.cs" />
-    <Compile Include="Group\Pipelining\IPipelineDataConverter.cs" />
-    <Compile Include="Group\Pipelining\PipelineMessage.cs" />
-    <Compile Include="Group\Pipelining\PipelineMessageCodec.cs" />
-    <Compile Include="Group\Task\ICommunicationGroupClient.cs" />
-    <Compile Include="Group\Task\IGroupCommClient.cs" />
-    <Compile Include="Group\Task\Impl\CommunicationGroupClient.cs" />
-    <Compile Include="Group\Task\Impl\GroupCommClient.cs" />
-    <Compile Include="Group\Task\Impl\GroupCommNetworkObserver.cs" />
-    <Compile Include="Group\Task\Impl\NodeStruct.cs" />
-    <Compile Include="Group\Task\Impl\OperatorTopology.cs" />
-    <Compile Include="Group\Topology\FlatTopology.cs" />
-    <Compile Include="Group\Topology\ITopology.cs" />
-    <Compile Include="Group\Topology\TaskNode.cs" />
-    <Compile Include="Group\Topology\TopologyTypes.cs" />
-    <Compile Include="Group\Topology\TreeTopology.cs" />
-    <Compile Include="Naming\Codec\NamingLookupRequestCodec.cs" />
-    <Compile Include="Naming\Codec\NamingLookupResponseCodec.cs" />
-    <Compile Include="Naming\Codec\NamingRegisterRequestCodec.cs" />
-    <Compile Include="Naming\Codec\NamingRegisterResponseCodec.cs" />
-    <Compile Include="Naming\Codec\NamingUnregisterRequestCodec.cs" />
-    <Compile Include="Naming\Contracts\AvroNamingAssignment.cs" />
-    <Compile Include="Naming\Contracts\AvroNamingLookupRequest.cs" />
-    <Compile Include="Naming\Contracts\AvroNamingLookupResponse.cs" />
-    <Compile Include="Naming\Contracts\AvroNamingRegisterRequest.cs" />
-    <Compile Include="Naming\Contracts\AvroNamingUnRegisterRequest.cs" />
-    <Compile Include="Naming\Events\NamingEvent.cs" />
-    <Compile Include="Naming\Events\NamingGetAllRequest.cs" />
-    <Compile Include="Naming\Events\NamingGetAllResponse.cs" />
-    <Compile Include="Naming\Events\NamingLookupRequest.cs" />
-    <Compile Include="Naming\Events\NamingLookupResponse.cs" />
-    <Compile Include="Naming\Events\NamingRegisterRequest.cs" />
-    <Compile Include="Naming\Events\NamingRegisterResponse.cs" />
-    <Compile Include="Naming\Events\NamingUnregisterRequest.cs" />
-    <Compile Include="Naming\Events\NamingUnregisterResponse.cs" />
-    <Compile Include="Naming\INameServer.cs" />
-    <Compile Include="Naming\NameCache.cs" />
-    <Compile Include="Naming\Parameters\NameCacheConfiguration.cs" />
-    <Compile Include="Naming\NameClient.cs" />
-    <Compile Include="Naming\NameLookupClient.cs" />
-    <Compile Include="Naming\NameRegisterClient.cs" />
-    <Compile Include="Naming\NameServer.cs" />
-    <Compile Include="Naming\Observers\NamingGetAllRequestObserver.cs" />
-    <Compile Include="Naming\Observers\NamingLookupRequestObserver.cs" />
-    <Compile Include="Naming\Observers\NamingRegisterRequestObserver.cs" />
-    <Compile Include="Naming\Observers\NamingUnregisterRequestObserver.cs" />
-    <Compile Include="NetworkService\Codec\ControlMessageCodec.cs" />
-    <Compile Include="NetworkService\Codec\NsMessageCodec.cs" />
-    <Compile Include="NetworkService\Codec\NsMessageProto.cs" />
-    <Compile Include="NetworkService\Codec\NsMessageStreamingCodec.cs" />
-    <Compile Include="NetworkService\Codec\StreamingCodecFunctionCache.cs" />
-    <Compile Include="NetworkService\ControlMessage.cs" />
-    <Compile Include="NetworkService\IConnection.cs" />
-    <Compile Include="NetworkService\INetworkService.cs" />
-    <Compile Include="NetworkService\NetworkService.cs" />
-    <Compile Include="NetworkService\NetworkServiceOptions.cs" />
-    <Compile Include="NetworkService\NsConnection.cs" />
-    <Compile Include="NetworkService\NsMessage.cs" />
-    <Compile Include="NetworkService\StreamingNetworkService.cs" />
-    <Compile Include="Properties\AssemblyInfo.cs" />
-    <Compile Include="TcpClientConfigurationModule.cs" />
-    <Compile Include="TcpClientConfigurationProvider.cs" />
-    <Compile Include="Utilities\AvroUtils.cs" />
-    <Compile Include="Utilities\BlockingCollectionExtensions.cs" />
-    <Compile Include="Utilities\Utils.cs" />
-  </ItemGroup>
-  <ItemGroup>
-    <None Include="Org.Apache.REEF.Network.nuspec" />
-    <None Include="packages.config" />
-  </ItemGroup>
-  <ItemGroup>
-    <ProjectReference Include="$(SolutionDir)\Org.Apache.REEF.Tang\Org.Apache.REEF.Tang.csproj">
-      <Project>{97dbb573-3994-417a-9f69-ffa25f00d2a6}</Project>
-      <Name>Org.Apache.REEF.Tang</Name>
-    </ProjectReference>
-    <ProjectReference Include="$(SolutionDir)\Org.Apache.REEF.Utilities\Org.Apache.REEF.Utilities.csproj">
-      <Project>{79e7f89a-1dfb-45e1-8d43-d71a954aeb98}</Project>
-      <Name>Org.Apache.REEF.Utilities</Name>
-    </ProjectReference>
-    <ProjectReference Include="$(SolutionDir)\Org.Apache.REEF.Common\Org.Apache.REEF.Common.csproj">
-      <Project>{545a0582-4105-44ce-b99c-b1379514a630}</Project>
-      <Name>Org.Apache.REEF.Common</Name>
-    </ProjectReference>
-    <ProjectReference Include="$(SolutionDir)\Org.Apache.REEF.Driver\Org.Apache.REEF.Driver.csproj">
-      <Project>{a6baa2a7-f52f-4329-884e-1bcf711d6805}</Project>
-      <Name>Org.Apache.REEF.Driver</Name>
-    </ProjectReference>
-    <ProjectReference Include="$(SolutionDir)\Org.Apache.REEF.Wake\Org.Apache.REEF.Wake.csproj">
-      <Project>{cdfb3464-4041-42b1-9271-83af24cd5008}</Project>
-      <Name>Org.Apache.REEF.Wake</Name>
-    </ProjectReference>
-    <ProjectReference Include="..\Org.Apache.REEF.IO\Org.Apache.REEF.IO.csproj">
-      <Project>{DEC0F0A8-DBEF-4EBF-B69C-E2369C15ABF1}</Project>
-      <Name>Org.Apache.REEF.IO</Name>
-    </ProjectReference>
-  </ItemGroup>
-  <Import Project="$(MSBuildToolsPath)\Microsoft.CSharp.targets" />
-  <Import Project="$(SolutionDir)\.nuget\NuGet.targets" Condition="Exists('$(SolutionDir)\.nuget\NuGet.targets')" />
-  <Import Project="$(PackagesDir)\StyleCop.MSBuild.$(StyleCopVersion)\build\StyleCop.MSBuild.Targets" Condition="Exists('$(PackagesDir)\StyleCop.MSBuild.$(StyleCopVersion)\build\StyleCop.MSBuild.Targets')" />
-</Project>
-=======
     <ProjectReference Include="..\Org.Apache.REEF.Tang\Org.Apache.REEF.Tang.csproj" />
     <ProjectReference Include="..\Org.Apache.REEF.Utilities\Org.Apache.REEF.Utilities.csproj" />
     <ProjectReference Include="..\Org.Apache.REEF.Common\Org.Apache.REEF.Common.csproj" />
@@ -340,4 +39,3 @@
   </ItemGroup>
   <Import Project="..\build.targets"/>
 </Project>
->>>>>>> 7e1ec477
