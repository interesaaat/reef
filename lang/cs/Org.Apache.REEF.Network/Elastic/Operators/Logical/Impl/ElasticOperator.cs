﻿// Licensed to the Apache Software Foundation (ASF) under one
// or more contributor license agreements.  See the NOTICE file
// distributed with this work for additional information
// regarding copyright ownership.  The ASF licenses this file
// to you under the Apache License, Version 2.0 (the
// "License"); you may not use this file except in compliance
// with the License.  You may obtain a copy of the License at
//
//   http://www.apache.org/licenses/LICENSE-2.0
//
// Unless required by applicable law or agreed to in writing,
// software distributed under the License is distributed on an
// "AS IS" BASIS, WITHOUT WARRANTIES OR CONDITIONS OF ANY
// KIND, either express or implied.  See the License for the
// specific language governing permissions and limitations
// under the License.

using System;
using Org.Apache.REEF.Driver.Task;
using Org.Apache.REEF.Tang.Interface;
using Org.Apache.REEF.Network.Elastic.Driver;
using Org.Apache.REEF.Tang.Exceptions;
using Org.Apache.REEF.Network.Elastic.Failures;
using Org.Apache.REEF.Network.Elastic.Failures.Impl;
using Org.Apache.REEF.Utilities.Logging;
using System.Globalization;
using Org.Apache.REEF.Tang.Implementations.Tang;
using Org.Apache.REEF.Network.Elastic.Config;
using Org.Apache.REEF.Tang.Util;
using System.Collections.Generic;
using Org.Apache.REEF.Tang.Implementations.Configuration;
using Org.Apache.REEF.Network.Elastic.Driver.Impl;
using Org.Apache.REEF.Network.Elastic.Topology.Logical;
using Org.Apache.REEF.Network.Elastic.Topology.Logical.Impl;
using System.Linq;

namespace Org.Apache.REEF.Network.Elastic.Operators.Logical.Impl
{
    /// <summary>
    /// Basic implementation for logical operators.
    /// Each operator is part of a subscription and is parametrized by a topology, a failure
    /// state machine and a checkpoint policy.
    /// </summary>
    public abstract class ElasticOperator : IFailureResponse, ITaskMessageResponse
    {
        private static readonly Logger LOGGER = Logger.GetLogger(typeof(ElasticOperator));

        // For the moment we consider only linear sequences of operators (no branching for e.g., joins)
        protected ElasticOperator _next = null;
        protected ElasticOperator _prev = null;

        protected IFailureStateMachine _failureMachine;
        protected CheckpointLevel _checkpointLevel;
        protected ITopology _topology;

        protected bool _stateFinalized = false;
        protected bool _operatorFinalized = false;

        protected IElasticTaskSetSubscription _subscription;
        protected int _id;

        protected IConfiguration[] _configurations;

        /// <summary>
        /// Specification for generic Elastic Operators
        /// </summary>
        /// <param name="subscription">The subscription this operator is part of</param>
        /// <param name="prev">The previous operator in the pipeline</param>
        /// <param name="topology">The topology of the operator</param>
        /// <param name="failureMachine">The behaviour of the operator under failures</param>
        /// <param name="checkpointLevel">The checkpoint policy for the operator</param>
        /// <param name="configurations">Additional configuration parameters</param>
        public ElasticOperator(
            IElasticTaskSetSubscription subscription,
            ElasticOperator prev,
            ITopology topology,
            IFailureStateMachine failureMachine,
            CheckpointLevel checkpointLevel = CheckpointLevel.None,
            params IConfiguration[] configurations)
        {
            _subscription = subscription;
            _prev = prev;
            _id = Subscription.GetNextOperatorId();
            _topology = topology;
            _failureMachine = failureMachine;
            _checkpointLevel = checkpointLevel;
            _configurations = configurations;
        }

        /// <summary>
        /// The identifier of the master / coordinator node for this operator
        /// </summary>
        public int MasterId { get; protected set; }

        /// <summary>
        /// An operator type specific name
        /// </summary>
        public string OperatorName { get; protected set; }

        /// <summary>
        /// The Subscription this Operator is part of
        /// </summary>
        protected IElasticTaskSetSubscription Subscription
        {
            get
            {
                if (_subscription == null)
                {
                    if (_prev == null)
                    {
                        throw new IllegalStateException("The reference to the parent subscription is lost");
                    }

                    return _prev.Subscription;
                }

                return _subscription;
            }
        }

        /// <summary>
        /// Add a task to the Operator.
        /// The Operator must have called Build() before adding tasks.
        /// </summary>
        /// <param name="taskId">The id of the task to add</param>
        /// <returns>True if the task is added to the Operator</returns>
        public virtual bool AddTask(string taskId)
        {
            if (_operatorFinalized == false)
            {
                throw new IllegalStateException("Operator needs to be built before adding tasks");
            }

            _topology.AddTask(taskId);

            // The assumption is that only one data point is added for each task
            _failureMachine.AddDataPoints(1);

            if (_next != null)
            {
                _next.AddTask(taskId);
            }

            return true;
        }

        /// <summary>
        /// Appends the Operator configuration for the input task to the input builder.
        /// Must be called only after Build() and Build() have been called.
        /// </summary>
        /// <param name="builder">The configuration builder the Operator configuration will be appended to</param>
        /// <param name="taskId">The task id of the task that belongs to this Operator</param>
        /// <returns>The configuration for the Task with added Operator informations</returns>
        public void GetTaskConfiguration(ref ICsConfigurationBuilder builder, int taskId)
        {
            if (_operatorFinalized && _stateFinalized)
            {
                GetOperatorConfiguration(ref builder, taskId);

                if (_next != null)
                {
                    _next.GetTaskConfiguration(ref builder, taskId);
                }
            }
            else
            {
                throw new IllegalStateException("Operator needs to be built before getting tasks configuration");
            }
        }

        /// <summary>
        /// Finalizes the Operator.
        /// </summary>
        /// <returns>The same finalized Operator</returns>
        public virtual ElasticOperator Build()
        {
            if (_operatorFinalized == true)
            {
                throw new IllegalStateException("Operator cannot be built more than once");
            }

            if (_prev != null)
            {
                _prev.Build();
            }

            _operatorFinalized = true;

            return this;
        }

        /// <summary>
        /// Finalizes the Operator state. After BuildState, no more tasks can be added
        /// to the Operator
        /// </summary>
        /// <returns>The same Operator with the finalized state</returns>
        public virtual ElasticOperator BuildState()
        {
            if (_stateFinalized == true)
            {
                throw new IllegalStateException("Operator cannot be built more than once");
            }

            if (_operatorFinalized != true)
            {
                throw new IllegalStateException("Operator need to be build before finalizing its state");
            }

            if (_next != null)
            {
                _next.BuildState();
            }

            _failureMachine.Build();
            _topology.Build();

            LogOperatorState();

            _stateFinalized = true;
           
            return this;
        }

        /// <summary>
        /// Adds the Broadcast Operator to the operator pipeline.
        /// </summary>
        /// <typeparam name="T">The type of messages that operators will send / receive</typeparam>
        /// <param name="senderId">The id of the sender node</param>
        /// <param name="topology">The topology of the operator</param>
        /// <param name="failureMachine">The failure state machine of the operator</param>
        /// <param name="checkpointLevel">The checkpoint policy for the operator</param>
        /// <param name="configurations">The configuration of the tasks</param>
        /// <returns>The same operator pipeline with the added Broadcast operator</returns>
        public abstract ElasticOperator Broadcast<T>(int senderId, ITopology topology = null, IFailureStateMachine failureMachine = null, CheckpointLevel checkpointLevel = CheckpointLevel.None, params IConfiguration[] configurations);

        /// <summary>
        /// Adds an instance of the Broadcast Operator to the operator pipeline.
        /// </summary>
        /// <typeparam name="T">The type of messages that operators will send / receive</typeparam>
        /// <param name="topology">The topology of the operator</param>
        /// <param name="failureMachine">The failure state machine of the operator</param>
        /// <param name="checkpointLevel">The checkpoint policy for the operator</param>
        /// <param name="configurations">The configuration of the tasks</param>
        /// <returns>The same operator pipeline with the added Broadcast operator</returns>
        public ElasticOperator Broadcast<T>(TopologyTypes topologyType = TopologyTypes.Flat, IFailureStateMachine failureMachine = null, CheckpointLevel checkpointLevel = CheckpointLevel.None, params IConfiguration[] configurations)
        {
            return Broadcast<T>(MasterId, topologyType == TopologyTypes.Flat ? (ITopology)new FlatTopology(MasterId) : (ITopology)new TreeTopology(MasterId), failureMachine ?? _failureMachine.Clone(), checkpointLevel, configurations);
        }

        /// <summary>
        /// Adds an instance of the Broadcast Operator to the operator pipeline.
        /// </summary>
        /// <typeparam name="T">The type of messages that operators will send / receive</typeparam>
        /// <param name="topology">The topology of the operator</param>
        /// <param name="configurations">The configuration of the tasks</param>
        /// <returns>The same operator pipeline with the added Broadcast operator</returns>
        public ElasticOperator Broadcast<T>(TopologyTypes topologyType, params IConfiguration[] configurations)
        {
            return Broadcast<T>(MasterId, topologyType == TopologyTypes.Flat ? (ITopology)new FlatTopology(MasterId) : (ITopology)new TreeTopology(MasterId), _failureMachine.Clone(), CheckpointLevel.None, configurations);
        }

        /// <summary>
        /// Adds an instance of the Broadcast Operator to the operator pipeline.
        /// </summary>
        /// <typeparam name="T">The type of messages that operators will send / receive</typeparam>
        /// <param name="senderId">The id of the sender node</param>
        /// <param name="configurations">The configuration of the tasks</param>
        /// <returns>The same operator pipeline with the added Broadcast operator</returns>
        public ElasticOperator Broadcast<T>(int senderId, params IConfiguration[] configurations)
        {
            return Broadcast<T>(senderId, new FlatTopology(senderId), _failureMachine.Clone(), CheckpointLevel.None, configurations);
        }

        /// <summary>
        /// Adds an instance of the Aggregation Ring Operator to the operator pipeline.
        /// </summary>
        /// <typeparam name="T">The type of messages that operators will send / receive</typeparam>
        /// <param name="coordinatorId">The id of the coordinator node starting the ring</param>
        /// <param name="failureMachine">The failure state machine of the operator</param>
        /// <param name="checkpointLevel">The checkpoint policy for the operator</param>
        /// <param name="configurations">The configuration of the tasks</param>
        /// <returns>The same operator pipeline with the added Aggregtion Ring operator</returns>
        public abstract ElasticOperator AggregationRing<T>(int coordinatorId, IFailureStateMachine failureMachine = null, CheckpointLevel checkpointLevel = CheckpointLevel.None, params IConfiguration[] configurations);

        /// <summary>
        /// Adds an instance of the Aggregation Ring Operator to the operator pipeline.
        /// </summary>
        /// <typeparam name="T">The type of messages that operators will send / receive</typeparam>
        /// <param name="configurations">The configuration of the tasks</param>
        /// <returns>The same operator pipeline with the added Aggregtion Ring operator</returns>
        public ElasticOperator AggregationRing<T>(params IConfiguration[] configurations)
        {
            return AggregationRing<T>(MasterId, _failureMachine.Clone(), CheckpointLevel.None, configurations);
        }

        /// <summary>
        /// Adds an instance of the Aggregation Ring Operator to the operator pipeline.
        /// </summary>
        /// <typeparam name="T">The type of messages that operators will send / receive</typeparam>
        /// <param name="checkpointLevel">The checkpoint policy for the operator</param>
        /// <param name="configurations">The configuration of the tasks</param>
        /// <returns>The same operator pipeline with the added Aggregtion Ring operator</returns>
        public ElasticOperator AggregationRing<T>(CheckpointLevel checkpointLevel, params IConfiguration[] configurations)
        {
            return AggregationRing<T>(MasterId, _failureMachine.Clone(), checkpointLevel, configurations);
        }

        /// <summary>
        /// TODO
        /// </summary>
        public abstract ElasticOperator Reduce(int receiverTaskId, TopologyTypes topologyType, IFailureStateMachine failureMachine, CheckpointLevel checkpointLevel, params IConfiguration[] configurations);

        /// <summary>
        /// TODO
        /// </summary>
        public ElasticOperator Reduce(TopologyTypes topologyType = TopologyTypes.Flat, IFailureStateMachine failureMachine = null, CheckpointLevel checkpointLevel = CheckpointLevel.None, params IConfiguration[] configurations)
        {
            return Reduce(MasterId, topologyType, failureMachine ?? _failureMachine.Clone(), checkpointLevel, configurations);
        }

        /// <summary>
        /// TODO
        /// </summary>
        public ElasticOperator Reduce(int receiverTaskId, params IConfiguration[] configurations)
        {
            return Reduce(receiverTaskId, TopologyTypes.Flat, _failureMachine.Clone(), CheckpointLevel.None, configurations);
        }

        /// <summary>
        /// TODO
        /// Adds an instance of the Conditional Iterate Operator to the operator pipeline.
        /// This Operator Iterate until a user provided condition is satisfied.
        /// </summary>
        /// <param name="coordinatorId">The id of the node coordinating the iterations</param>
        /// <param name="topology">The topology of the operator</param>
        /// <param name="failureMachine">The failure state machine of the operator</param>
        /// <param name="checkpointLevel">The checkpoint policy for the operator</param>
        /// <param name="configurations">The configuration of the tasks</param>
        /// <returns>The same operator pipeline with the added Conditional Iterate operator</returns>
        public abstract ElasticOperator ConditionalIterate(int coordinatorId, ITopology topology = null, IFailureStateMachine failureMachine = null, CheckpointLevel checkpointLevel = CheckpointLevel.None, params IConfiguration[] configurations);

        /// <summary>
        /// Adds an instance of the Enumerable Iterate Operator to the operator pipeline.
        /// This Operator Iterate a user provided number of times.
        /// </summary>
        /// <param name="masterId">The id of the node coordinating the iterations</param>
        /// <param name="failureMachine">The failure state machine of the operator</param>
        /// <param name="checkpointLevel">The checkpoint policy for the operator</param>
        /// <param name="configurations">The configuration of the tasks</param>
        /// <returns>The same operator pipeline with the added Enumerable Iterate operator</returns>
        public abstract ElasticOperator EnumerableIterate(int masterId, IFailureStateMachine failureMachine = null, CheckpointLevel checkpointLevel = CheckpointLevel.None, params IConfiguration[] configurations);

        /// <summary>
        /// TODO
        /// </summary>
        public ElasticOperator Iterate(TopologyTypes topologyType, IFailureStateMachine failureMachine = null, CheckpointLevel checkpointLevel = CheckpointLevel.None, params IConfiguration[] configurations)
        {
            return ConditionalIterate(MasterId, topologyType == TopologyTypes.Flat ? (ITopology)new FlatTopology(MasterId) : (ITopology)new TreeTopology(MasterId), failureMachine ?? _failureMachine.Clone(), checkpointLevel, configurations);
        }

        /// <summary>
        /// TODO
        /// </summary>
        public ElasticOperator Iterate(int coordinatorTaskId, params IConfiguration[] configurations)
        {
            return ConditionalIterate(coordinatorTaskId, new FlatTopology(coordinatorTaskId), _failureMachine.Clone(), CheckpointLevel.None, configurations);
        }

        /// <summary>
        /// Adds an instance of the Enumerable Iterate Operator to the operator pipeline.
        /// This Operator Iterate a user provided number of times.
        /// </summary>
        /// <param name="failureMachine">The failure state machine of the operator</param>
        /// <param name="checkpointLevel">The checkpoint policy for the operator</param>
        /// <param name="configurations">The configuration of the tasks</param>
        /// <returns>The same operator pipeline with the added Enumerable Iterate operator</returns>
        public ElasticOperator Iterate(IFailureStateMachine failureMachine, CheckpointLevel checkpointLevel, params IConfiguration[] configurations)
        {
            return EnumerableIterate(MasterId, failureMachine, checkpointLevel, configurations);
        }

        /// <summary>
        /// Adds an instance of the Enumerable Iterate Operator to the operator pipeline.
        /// This Operator Iterate a user provided number of times.
        /// </summary>
        /// <param name="configurations">The configuration of the tasks</param>
        /// <returns>The same operator pipeline with the added Enumerable Iterate operator</returns>
        public ElasticOperator Iterate(params IConfiguration[] configurations)
        {
            return EnumerableIterate(MasterId, _failureMachine.Clone(), CheckpointLevel.None, configurations);
        }

        /// <summary>
        /// TODO
        /// </summary>
        public ElasticOperator Scatter(string senderTaskId, ElasticOperator prev, TopologyTypes topologyType = TopologyTypes.Flat)
        {
            throw new NotImplementedException();
        }

<<<<<<< HEAD
        public void OnTaskMessage(ITaskMessage message, ref IEnumerable<DriverMessage> returnMessages)
=======
        /// <summary>
        /// Method triggered when a Task to Driver message is received. 
        /// </summary>
        /// <param name="message">The task message for the operator</param>
        /// <returns>A list of messages containing the instructions for the task</returns>
        public IEnumerable<DriverMessage> OnTaskMessage(ITaskMessage message)
>>>>>>> bc100324
        {
            ReactOnTaskMessage(message, ref returnMessages);

            if (_next != null)
            {
                _next.OnTaskMessage(message, ref returnMessages);
            }
        }

        /// <summary>
        /// Method triggered when a Task failure occures. 
        /// </summary>
        /// <param name="task">Information about the failed task</param>
        /// <returns>The updated failure state of the operator</returns>
        public virtual IFailureState OnTaskFailure(IFailedTask task)
        {
            var exception = task.AsError() as OperatorException;

            if (exception.OperatorId <= _id)
            {
                int lostDataPoints = _topology.RemoveTask(task.Id);
                IFailureState result = _failureMachine.RemoveDataPoints(lostDataPoints);

                LogOperatorState();

                if (PropagateFailureDownstream() && _next != null)
                {
                    result = result.Merge(_next.OnTaskFailure(task));
                }

                return result;
            }
            else
            {
                if (PropagateFailureDownstream() && _next != null)
                {
                    return _next.OnTaskFailure(task);
                }
                else
                {
                    return _failureMachine.State;
                }
            }
        }

        /// <summary>
        /// Dispatches failure events to the proper logic implementing failure response actions. 
        /// </summary>
        /// <param name="event">An event encoding the type of action to be triggered</param>
        /// <returns>A list of messages containing the recovery instructions for the tasks still alive</returns>
        public abstract IEnumerable<DriverMessage> EventDispatcher(IFailureEvent @event);

        protected virtual void GetOperatorConfiguration(ref ICsConfigurationBuilder confBuilder, int taskId)
        {
            ICsConfigurationBuilder operatorBuilder = TangFactory.GetTang().NewConfigurationBuilder();

            _topology.GetTaskConfiguration(ref operatorBuilder, taskId);

            PhysicalOperatorConfiguration(ref operatorBuilder);

            IConfiguration operatorConf = operatorBuilder
                .BindNamedParameter<OperatorsConfiguration.OperatorId, int>(
                    GenericType<OperatorsConfiguration.OperatorId>.Class,
                    _id.ToString(CultureInfo.InvariantCulture))
                .Build();

            foreach (var conf in _configurations)
            {
                operatorConf = Configurations.Merge(operatorConf, conf);
            }

            Subscription.Service.SerializeOperatorConfiguration(ref confBuilder, operatorConf);
        }

        protected abstract void PhysicalOperatorConfiguration(ref ICsConfigurationBuilder confBuilder);

        protected static void SetMessageType(Type operatorType, ref ICsConfigurationBuilder confBuilder)
        {
            if (operatorType.IsGenericType)
            {
                var genericTypes = operatorType.GenericTypeArguments;
                var msgType = genericTypes[0];
                confBuilder.BindNamedParameter<OperatorsConfiguration.MessageType, string>(
                    GenericType<OperatorsConfiguration.MessageType>.Class, msgType.AssemblyQualifiedName);
            }
        }

        protected virtual void LogOperatorState()
        {
            string intro = string.Format(CultureInfo.InvariantCulture,
               "State for Operator {0} in Subscription {1}:\n", OperatorName, Subscription.SubscriptionName);
            string topologyState = string.Format(CultureInfo.InvariantCulture, "Topology:\n{0}", _topology.LogTopologyState());
            string failureMachineState = "Failure State: " + _failureMachine.State.FailureState +
                    "\nFailure(s) Reported: " + _failureMachine.NumOfFailedDataPoints;

            LOGGER.Log(Level.Info, intro + topologyState + failureMachineState);
        }

        protected virtual bool PropagateFailureDownstream()
        {
            return true;
        }

        protected virtual void ReactOnTaskMessage(ITaskMessage message, ref IEnumerable<DriverMessage> returnMessages)
        {
        }

        /// <summary>
        /// Utility method gathering the set of master task ids of the operators in the current pipeline.
        /// </summary>
        /// <param name="masterTasks">The id of the master tasks of the operators preceding operators</param>
        internal virtual void GatherMasterIds(ref HashSet<string> masterTasks)
        {
            if (_operatorFinalized != true)
            {
                throw new IllegalStateException("Operator need to be build before finalizing the subscription");
            }

            masterTasks.Add(Utils.BuildTaskId(Subscription.SubscriptionName, MasterId));

            if (_next != null)
            {
                _next.GatherMasterIds(ref masterTasks);
            }
        }
    }
}<|MERGE_RESOLUTION|>--- conflicted
+++ resolved
@@ -398,16 +398,12 @@
             throw new NotImplementedException();
         }
 
-<<<<<<< HEAD
-        public void OnTaskMessage(ITaskMessage message, ref IEnumerable<DriverMessage> returnMessages)
-=======
         /// <summary>
         /// Method triggered when a Task to Driver message is received. 
         /// </summary>
         /// <param name="message">The task message for the operator</param>
         /// <returns>A list of messages containing the instructions for the task</returns>
         public IEnumerable<DriverMessage> OnTaskMessage(ITaskMessage message)
->>>>>>> bc100324
         {
             ReactOnTaskMessage(message, ref returnMessages);
 
