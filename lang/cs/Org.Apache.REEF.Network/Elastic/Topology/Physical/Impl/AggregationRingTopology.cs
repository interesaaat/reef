--- conflicted
+++ resolved
@@ -82,28 +82,14 @@
 
             while (!_messageQueue.TryTake(out message, _timeout, cancellationSource.Token))
             {
-<<<<<<< HEAD
+                if (cancellationSource.IsCancellationRequested)
+                {
+                    throw new OperationCanceledException("Received cancellation request: stop receiving");
+                }
+
                 // Ask only if we are actually waiting for some data
                 if (!_next.IsEmpty)
                 {
-                    if (cancellationSource.IsCancellationRequested)
-                    {
-                        throw new OperationCanceledException("Received cancellation request: stop receiving");
-                    }
-
-                    Logger.Log(Level.Info, "Waited for {0}ms, going to request for data", _timeout);
-
-                    _commLayer.NextDataRequest(_taskId);
-
-=======
-                if (cancellationSource.IsCancellationRequested)
-                {
-                    throw new OperationCanceledException("Received cancellation request: stop receiving");
-                }
-
-                // Ask only if we are actually waiting for some data
-                if (!_next.IsEmpty)
-                {
                     var iterationNumber = _next.Keys.OrderBy(x => x).First();
 
                     Logger.Log(Level.Info, "Waited for {0}ms, going to request for data at iteration {1}", _timeout, iterationNumber);
@@ -118,19 +104,15 @@
                 }
                 else if (_taskId != _rootTaskId)
                 {
->>>>>>> 15d615ff
                     if (retry++ > _retry)
                     {
                         throw new Exception(string.Format(
                             "Failed to receive message in the ring after {0} try", _retry));
                     }
-<<<<<<< HEAD
-=======
 
                     Logger.Log(Level.Info, "Waiting to join the ring");
 
                     _commLayer.JoinTheRing(_taskId, -1);
->>>>>>> 15d615ff
                 }
             }
 
@@ -183,11 +165,7 @@
                 return true;
             }
 
-<<<<<<< HEAD
-            return _checkpointService.GetCheckpoint(out checkpoint, _taskId, SubscriptionName, OperatorId, iteration);
-=======
             return _checkpointService.GetCheckpoint(out checkpoint, _taskId, SubscriptionName, OperatorId, iteration, false);
->>>>>>> 15d615ff
         }
 
         public override void WaitCompletionBeforeDisposing()
@@ -333,20 +311,6 @@
                         }
                         break;
                     }
-<<<<<<< HEAD
-                }
-                else
-                {
-                    Logger.Log(Level.Info, msg + "going to resume ring computation from my checkpoint at iteration " + destMessage.Iteration);
-
-                    ICheckpointState checkpoint;
-
-                    if (!GetCheckpoint(out checkpoint, destMessage.Iteration) || checkpoint.State.GetType() != typeof(GroupCommunicationMessage[]))
-                    {
-                        Logger.Log(Level.Warning, "Failure recovery from state not available: ignoring");
-                        return;
-                    }
-=======
                 case DriverMessageType.Resume:
                     {
                         var msg = "Received resume message: going to resume ring computation for ";
@@ -355,7 +319,6 @@
                         Logger.Log(Level.Info, msg + destMessage.NextTaskId + " in iteration " + destMessage.Iteration);
 
                         ICheckpointState checkpoint;
->>>>>>> 15d615ff
 
                         if (!GetCheckpoint(out checkpoint, destMessage.Iteration) || checkpoint.State.GetType() != typeof(GroupCommunicationMessage[]))
                         {
@@ -440,10 +403,7 @@
 
                 Console.WriteLine("Sending to " + nextNode);
 
-                if (Utils.GetTaskNum(_taskId) != 3)
-                {
-                    _commLayer.Send(nextNode, message);
-                }
+                _commLayer.Send(nextNode, message);
             }
         }
     }
