﻿// Licensed to the Apache Software Foundation (ASF) under one
// or more contributor license agreements.  See the NOTICE file
// distributed with this work for additional information
// regarding copyright ownership.  The ASF licenses this file
// to you under the Apache License, Version 2.0 (the
// "License"); you may not use this file except in compliance
// with the License.  You may obtain a copy of the License at
//
//   http://www.apache.org/licenses/LICENSE-2.0
//
// Unless required by applicable law or agreed to in writing,
// software distributed under the License is distributed on an
// "AS IS" BASIS, WITHOUT WARRANTIES OR CONDITIONS OF ANY
// KIND, either express or implied.  See the License for the
// specific language governing permissions and limitations
// under the License.

using System;
using Org.Apache.REEF.Tang.Interface;
using System.Collections.Generic;
using Org.Apache.REEF.Network.Elastic.Config;
using System.Globalization;
using Org.Apache.REEF.Tang.Util;
using Org.Apache.REEF.Network.Elastic.Driver.Impl;
using Org.Apache.REEF.Tang.Exceptions;
using System.Linq;

namespace Org.Apache.REEF.Network.Elastic.Topology.Impl
{
    public class TreeTopology : ITopology
    {
        private readonly int _rootId;
        private readonly int _degree;
        private bool _sorted;
        private bool _finalized;

        private readonly IDictionary<int, DataNode> _nodes;

        public TreeTopology(
            int rootId,
            int degree = 2,
            bool sorted = false)
        {
            _rootId = rootId;
            _sorted = sorted;
            _degree = degree;

            _nodes = new Dictionary<int, DataNode>();
        }

        public void GetTaskConfiguration(ref ICsConfigurationBuilder confBuilder, int taskId)
        {
            DataNode selfTaskNode = GetTaskNode(taskId);

            if (selfTaskNode == null)
            {
                throw new ArgumentException("Task has not been added to the topology");
            }

            DataNode parent = selfTaskNode.Parent;
            int parentId;

            if (parent == null)
            {
                parentId = selfTaskNode.TaskId;
            }
            else
            {
                parentId = parent.TaskId;
            }

            confBuilder.BindNamedParameter<GroupCommConfigurationOptions.TopologyRootTaskId, int>(
                    GenericType<GroupCommConfigurationOptions.TopologyRootTaskId>.Class,
                    parentId.ToString(CultureInfo.InvariantCulture));

            foreach (DataNode childNode in selfTaskNode.Children)
            {
                confBuilder.BindSetEntry<GroupCommConfigurationOptions.TopologyChildTaskIds, int>(
                    GenericType<GroupCommConfigurationOptions.TopologyChildTaskIds>.Class,
                    childNode.TaskId.ToString(CultureInfo.InvariantCulture));
            }
        }

        public int AddTask(string taskId)
        {
            if (string.IsNullOrEmpty(taskId))
            {
                throw new ArgumentNullException("taskId");
            }

            var id = Utils.GetTaskNum(taskId);

            if (_nodes.ContainsKey(id))
            {
                if (_finalized && _nodes[id].FailState != DataNodeState.Reachable)
                {
                    _nodes[id].FailState = DataNodeState.Reachable;

                    var children = _nodes[id].Children.GetEnumerator();
                    int count = 1;

                    AddReachable(children, ref count);

                    return count;
                }

                throw new ArgumentException("Task has already been added to the topology");
            }

            DataNode node = new DataNode(id, true);
            _nodes[id] = node;

            return 1;
        }

        public int RemoveTask(string taskId)
        {
            if (string.IsNullOrEmpty(taskId))
            {
                throw new ArgumentNullException("taskId");
            }

            if (!_finalized)
            {
                throw new IllegalStateException("Removing task from a not finalized topology");
            }

            var id = Utils.GetTaskNum(taskId);

            if (!_nodes.ContainsKey(id))
            {
                throw new ArgumentException("Task is not part of this topology");
            }

            DataNode node = _nodes[id];

            if (node.FailState != DataNodeState.Reachable)
            {
                return 0;
            }

            node.FailState = node.FailState = DataNodeState.Lost;

            int count = 1;
            var children = node.Children.GetEnumerator();

            RemoveReachable(children, ref count);

            return count;
        }

        public void Build()
        {
            if (_finalized == true)
            {
                throw new IllegalStateException("Topology cannot be built more than once");
            }

            if (!_nodes.ContainsKey(_rootId))
            {
                throw new IllegalStateException("Topology cannot be built becasue the root node is missing");
            }

            IEnumerator<DataNode> iter = _sorted ? _nodes.OrderBy(kv => kv.Key).Select(kv => kv.Value).GetEnumerator() : _nodes.Values.GetEnumerator();
            Queue<DataNode> parents = new Queue<DataNode>();
            var root = _nodes[_rootId];
            parents.Enqueue(root);
            BuildTopology(ref parents, ref iter);

            _finalized = true;
        }

        public string LogTopologyState()
        {
            Queue<DataNode> current = new Queue<DataNode>();
            Queue<DataNode> next;
            var root = _nodes[_rootId];
            current.Enqueue(root);
            string output = string.Empty;

            while (current.Count != 0)
            {
                var iter = current.GetEnumerator();
                next = new Queue<DataNode>();
                while (iter.MoveNext())
                {
                    var rep = "X";
                    if (iter.Current.FailState == DataNodeState.Reachable)
                    {
                        rep = iter.Current.TaskId.ToString();
                    }

                    output += rep + " ";

                    foreach (var item in iter.Current.Children)
                    {
                        next.Enqueue(item);
                    }
                }
                output += "\n";
                current = next;
            }

            return output;
        }

        private DataNode GetTaskNode(int taskId)
        {
            if (_nodes.TryGetValue(taskId, out DataNode n))
            {
                return n;
            }
            throw new ArgumentException("Cannot find task node " + taskId + " in the nodes.");
        }

<<<<<<< HEAD
        private void SetRootNode(int rootId)
        {
            DataNode rootNode = new DataNode(rootId, true);
            _root = rootNode;
        }

=======
>>>>>>> df690e21
        private void AddReachable(IEnumerator<DataNode> children, ref int count)
        {
            while (children.MoveNext())
            {
                children.Current.FailState = DataNodeState.Reachable;
                count++;

                var nextChildren = children.Current.Children.GetEnumerator();
                AddReachable(nextChildren, ref count);
            }
        }

        private void RemoveReachable(IEnumerator<DataNode> children, ref int count)
        {
            while (children.MoveNext())
            {
                children.Current.FailState = DataNodeState.Unreachable;
                count++;

                var nextChildren = children.Current.Children.GetEnumerator();
                RemoveReachable(nextChildren, ref count);
<<<<<<< HEAD
=======
            }
        }

        private void BuildTopology(ref Queue<DataNode> parents, ref IEnumerator<DataNode> iter)
        {
            int i = 0;
            DataNode parent = parents.Dequeue();
            while (i < _degree && iter.MoveNext())
            {
                if (iter.Current.TaskId != _rootId)
                {
                    parent.AddChild(iter.Current);
                    iter.Current.Parent = parent;
                    parents.Enqueue(iter.Current);
                    i++;
                }
            }

            if (i == _degree)
            {
                BuildTopology(ref parents, ref iter);
>>>>>>> df690e21
            }
        }
    }
}<|MERGE_RESOLUTION|>--- conflicted
+++ resolved
@@ -213,15 +213,6 @@
             throw new ArgumentException("Cannot find task node " + taskId + " in the nodes.");
         }
 
-<<<<<<< HEAD
-        private void SetRootNode(int rootId)
-        {
-            DataNode rootNode = new DataNode(rootId, true);
-            _root = rootNode;
-        }
-
-=======
->>>>>>> df690e21
         private void AddReachable(IEnumerator<DataNode> children, ref int count)
         {
             while (children.MoveNext())
@@ -243,8 +234,6 @@
 
                 var nextChildren = children.Current.Children.GetEnumerator();
                 RemoveReachable(nextChildren, ref count);
-<<<<<<< HEAD
-=======
             }
         }
 
@@ -266,7 +255,6 @@
             if (i == _degree)
             {
                 BuildTopology(ref parents, ref iter);
->>>>>>> df690e21
             }
         }
     }
