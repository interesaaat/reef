﻿// Licensed to the Apache Software Foundation (ASF) under one
// or more contributor license agreements.  See the NOTICE file
// distributed with this work for additional information
// regarding copyright ownership.  The ASF licenses this file
// to you under the Apache License, Version 2.0 (the
// "License"); you may not use this file except in compliance
// with the License.  You may obtain a copy of the License at
//
//   http://www.apache.org/licenses/LICENSE-2.0
//
// Unless required by applicable law or agreed to in writing,
// software distributed under the License is distributed on an
// "AS IS" BASIS, WITHOUT WARRANTIES OR CONDITIONS OF ANY
// KIND, either express or implied.  See the License for the
// specific language governing permissions and limitations
// under the License.

using System;
using Org.Apache.REEF.Tang.Interface;
using System.Collections.Generic;
using Org.Apache.REEF.Tang.Util;
using Org.Apache.REEF.Network.Elastic.Config;
using System.Globalization;
using Org.Apache.REEF.Tang.Exceptions;
using Org.Apache.REEF.Utilities.Logging;
using System.Text;
using System.Linq;
using Org.Apache.REEF.Network.Elastic.Operators.Physical;
using Org.Apache.REEF.Network.Elastic.Comm.Impl;
using Org.Apache.REEF.Network.Elastic.Comm;
using System.Diagnostics;
using System.Collections.Concurrent;

namespace Org.Apache.REEF.Network.Elastic.Topology.Logical.Impl
{
    /// <summary>
    /// Ring topology for aggregation ring operator.
    /// At configuration time the topology initialize as full connected.
    /// At run-time a ring topology is generated dynamically as nodes join the ring. 
    /// </summary>
    public class RingTopology : ITopology
    {
        private static readonly Logger LOGGER = Logger.GetLogger(typeof(RingTopology));

        private HashSet<string> _currentWaitingList;
        private HashSet<string> _nextWaitingList;
        private HashSet<string> _tasksInRing;

        // Now I only use current and prev. Eventually one could play with this plus checkpointing,
        // for instance if we checkpoint for up to 5 iterations, we can have an array of prev
        private RingNode _ringHead;
        private StringBuilder _ringPrint;

        private string _rootTaskId;
        private string _taskSubscription;
        private volatile int _iteration;

        private int _rootId;
        private bool _finalized;

        private readonly Dictionary<int, DataNode> _nodes;
        private readonly SortedDictionary<int, Dictionary<string, RingNode>> _ringNodes;

        private HashSet<string> _failedNodesWaiting;
        private HashSet<string> _failedNodes;
        private volatile int _availableDataPoints;

        private readonly object _lock;

        private readonly Stopwatch _timer;
        private long _avg;

        public RingTopology(int rootId)
        {
            _rootId = rootId;
            _finalized = false;
            _availableDataPoints = 0;
            OperatorId = -1;
            SubscriptionName = string.Empty;

            _nodes = new Dictionary<int, DataNode>();
            _ringNodes = new SortedDictionary<int, Dictionary<string, RingNode>>();
            _ringNodes.Add(1, new Dictionary<string, RingNode>());

            _currentWaitingList = new HashSet<string>();
            _nextWaitingList = new HashSet<string>();
            _failedNodesWaiting = new HashSet<string>();
            _failedNodes = new HashSet<string>();
            _ringPrint = new StringBuilder();
            _rootTaskId = string.Empty;
            _taskSubscription = string.Empty;
            _iteration = 1;
            GlobalEvents = new ConcurrentQueue<IElasticDriverMessage>();

            _timer = Stopwatch.StartNew();
            _avg = 0;
            _lock = new object();
        }

        public int OperatorId { get; set; }

        public string SubscriptionName { get; set; }

        public ConcurrentQueue<IElasticDriverMessage> GlobalEvents { get; private set; }

        public int AddTask(string taskId)
        {
            if (string.IsNullOrEmpty(taskId))
            {
                throw new ArgumentNullException("taskId");
            }

            var id = Utils.GetTaskNum(taskId);

            lock (_lock)
            {
                if (_nodes.ContainsKey(id))
                {
                    // If the node is not reachable it is recovering.
                    // Don't add it yet to the ring otherwise we slow down closing
                    if (_finalized && _nodes[id].FailState != DataNodeState.Reachable)
                    {
                        if (!_failedNodes.Contains(taskId))
                        {
                            throw new IllegalStateException("Resuming task never failed: Aborting");
                        }

                        _failedNodes.Remove(taskId);
                        _failedNodesWaiting.Add(taskId);
                        _nodes[id].FailState = DataNodeState.Unreachable;

                        return 0;
                    }

                    throw new ArgumentException("Task has already been added to the topology");
                }

                DataNode node = new DataNode(id, false);
                _nodes[id] = node;
                _availableDataPoints++;
            }

            // This is required later in order to build the topology
            if (_taskSubscription == string.Empty)
            {
                _taskSubscription = Utils.GetTaskSubscriptions(taskId);
            }

            return 1;
        }

        public int RemoveTask(string taskId)
        {
            if (string.IsNullOrEmpty(taskId))
            {
                throw new ArgumentNullException("taskId");
            }

            var id = Utils.GetTaskNum(taskId);

            if (!_nodes.ContainsKey(id))
            {
                throw new IllegalStateException(string.Format("Task {0} is not part of this topology: ignoring", taskId));
            }

            DataNode node = _nodes[id];

            lock (_lock)
            {
                var state = node.FailState;

                _failedNodesWaiting.Remove(taskId);
                _failedNodes.Add(taskId);
                node.FailState = DataNodeState.Lost;

                if (state != DataNodeState.Reachable)
                {
                    LOGGER.Log(Level.Info, "Removing an already lost node");
                    return 0;
                }

                _availableDataPoints--;
                _tasksInRing.Remove(taskId);
                _currentWaitingList.Remove(taskId);
                _nextWaitingList.Remove(taskId);
                _ringPrint.Replace(taskId + " ", "X ");

                Console.WriteLine("In ring: " + string.Join(", ", _tasksInRing));
                Console.WriteLine("Waiting: " + string.Join(", ", _currentWaitingList));
                Console.WriteLine("Next: " + string.Join(", ", _nextWaitingList));
                Console.WriteLine("Failed Waiting: " + string.Join(", ", _failedNodesWaiting));
                Console.WriteLine("Failed: " + string.Join(", ", _failedNodes));
            }

            return 1;
        }

        public ITopology Build()
        {
            if (_finalized == true)
            {
                throw new IllegalStateException("Topology cannot be built more than once");
            }

            if (!_nodes.ContainsKey(_rootId))
            {
                throw new IllegalStateException("Topology cannot be built because the root node is missing");
            }

            if (OperatorId <= 0)
            {
                throw new IllegalStateException("Topology cannot be built because not linked to any operator");
            }

            if (SubscriptionName == string.Empty)
            {
                throw new IllegalStateException("Topology cannot be built because not linked to any subscription");
            }

            _rootTaskId = Utils.BuildTaskId(_taskSubscription, _rootId);
            _tasksInRing = new HashSet<string> { { _rootTaskId } };
            _ringHead = new RingNode(_rootTaskId, _iteration);
            _ringPrint.Append(_rootTaskId + " ");

            _finalized = true;

            return this;
        }

        public string LogTopologyState()
        {
            lock (_lock)
            {
                return _ringPrint.ToString();
            }
        }

        public void GetTaskConfiguration(ref ICsConfigurationBuilder confBuilder, int taskId)
        {
            foreach (var tId in _nodes.Values)
            {
                if (tId.TaskId != taskId)
                {
                    confBuilder.BindSetEntry<GroupCommunicationConfigurationOptions.TopologyChildTaskIds, int>(
                        GenericType<GroupCommunicationConfigurationOptions.TopologyChildTaskIds>.Class,
                        tId.TaskId.ToString(CultureInfo.InvariantCulture));
                }
            }
            confBuilder.BindNamedParameter<GroupCommunicationConfigurationOptions.TopologyRootTaskId, int>(
                GenericType<GroupCommunicationConfigurationOptions.TopologyRootTaskId>.Class,
                _rootId.ToString(CultureInfo.InvariantCulture));
        }

        internal int AddTaskIdToRing(string taskId, int iteration, ref List<IElasticDriverMessage> messages)
        {
            var addedReachableNodes = 0;

            lock (_lock)
            {
                if (_failedNodes.Contains(taskId))
                {
                    LOGGER.Log(Level.Warning, "Trying to add to the ring a failed task: ignoring");
                    return 0;
                }

                if (_failedNodesWaiting.Contains(taskId))
                {
                    var id = Utils.GetTaskNum(taskId);

                    _availableDataPoints++;
                    _failedNodesWaiting.Remove(taskId);
                    _nodes[id].FailState = DataNodeState.Reachable;
                    addedReachableNodes++;
                }

                if (iteration == -1)
                {
                    int iter = _iteration;
                    while (_ringNodes.TryGetValue(iter, out Dictionary<string, RingNode> dict))
                    {
                        if (dict.TryGetValue(taskId, out RingNode node))
                        {
                            if (node.Next != null)
                            {
                                var data = _ringHead.Type == DriverMessageType.Ring ? (DriverMessagePayload)new RingMessagePayload(node.Next.TaskId, SubscriptionName, OperatorId, _iteration) : (DriverMessagePayload)new FailureMessagePayload(node.Next.TaskId, _iteration, SubscriptionName, OperatorId);
                                var returnMessage = new ElasticDriverMessageImpl(node.TaskId, data);

                                messages.Add(returnMessage);
                            }

                            return 0;
                        }
                        iter--;
                    }

                    return 0;
                }

                if (_currentWaitingList.Contains(taskId) || _tasksInRing.Contains(taskId))
                {
                    _nextWaitingList.Add(taskId);
                }
                else
                {
                    _currentWaitingList.Add(taskId);
                }
            }

            return addedReachableNodes;
        }

        internal void GetNextTasksInRing(ref List<IElasticDriverMessage> messages)
        {
            lock (_lock)
            {
                while (_currentWaitingList.Count > 0)
                {
                    var nextTask = _currentWaitingList.First();
                    var dest = _ringHead.TaskId;
                    var data = _ringHead.Type == DriverMessageType.Ring ? (DriverMessagePayload)new RingMessagePayload(nextTask, SubscriptionName, OperatorId, _iteration) : (DriverMessagePayload)new FailureMessagePayload(nextTask, _iteration, SubscriptionName, OperatorId);
                    var returnMessage = new ElasticDriverMessageImpl(dest, data);

                    messages.Add(returnMessage);
                    Console.WriteLine("Task {0} sends to {1} in iteration {2} in next", dest, nextTask, _iteration);
                    _ringHead.Next = new RingNode(nextTask, _iteration, _ringHead);
                    _ringHead = _ringHead.Next;
                    _tasksInRing.Add(nextTask);
                    _currentWaitingList.Remove(nextTask);
                    _ringPrint.Append("-> " + nextTask + " ");
                    _ringNodes[_iteration].Add(nextTask, _ringHead);

                    CloseRing(ref messages);
                }
            }

            // Continuously build the ring until there is some node waiting
            if (_currentWaitingList.Count > 0)
            {
                GetNextTasksInRing(ref messages);
            }
        }

        internal void CloseRing(ref List<IElasticDriverMessage> messages)
        {
            lock (_lock)
            {
                if (_availableDataPoints <= _tasksInRing.Count)
                {
                    var dest = _ringHead.TaskId;
                    var data = _ringHead.Type == DriverMessageType.Ring ? (DriverMessagePayload)new RingMessagePayload(_rootTaskId, SubscriptionName, OperatorId, _iteration) : (DriverMessagePayload)new FailureMessagePayload(_rootTaskId, _iteration, SubscriptionName, OperatorId);
                    var returnMessage = new ElasticDriverMessageImpl(dest, data);
                    Console.WriteLine("Task {0} sends to {1} in iteration {2} in close", dest, _rootTaskId, _iteration);
                    messages.Add(returnMessage);
                    _timer.Stop();
                    LOGGER.Log(Level.Info, "Ring in Iteration {0} is closed in {1}ms with {2} nodes:\n {3} -> {4}", _iteration, _timer.ElapsedMilliseconds, _tasksInRing.Count, LogTopologyState(), _rootTaskId);

                    _ringHead.Next = new RingNode(_rootTaskId, _iteration, _ringHead);
                    _ringHead = _ringHead.Next;
                    _currentWaitingList = _nextWaitingList;
                    _nextWaitingList = new HashSet<string>();
                    _tasksInRing = new HashSet<string> { { _rootTaskId } };
                    _ringNodes[_iteration].Add(_rootTaskId, _ringHead);
                    _avg += _timer.ElapsedMilliseconds;
                    ResumeRing(_iteration + 1, (int)(_avg / _iteration));

                    _iteration++;
                    _ringPrint = new StringBuilder(_rootTaskId + " ");
                    _ringNodes.Add(_iteration, new Dictionary<string, RingNode>());
                    CleanPreviousRings();

                    _timer.Restart();
                }
            }
        }

        internal void RetrieveTokenFromRing(string taskId, int iteration, ref List<IElasticDriverMessage> messages)
        {
            lock (_lock)
            {
                RingNode node;
                if (!_ringNodes[iteration].TryGetValue(taskId, out node))
                {
                    var msg = "Node not found: ";
                    if (_currentWaitingList.Count > 0 || _failedNodesWaiting.Count > 0)
                    {
                        LOGGER.Log(Level.Warning, msg + "going to flush nodes in queue");

                        GetNextTasksInRing(ref messages);
                    }
                    else
                    {
                        LOGGER.Log(Level.Warning, msg + " waiting");
                    }
                }

                if (node.Next != null)
                {
                    var dest = taskId;
                    var data = node.Type == DriverMessageType.Ring ? (DriverMessagePayload)new RingMessagePayload(node.Next.TaskId, SubscriptionName, OperatorId, node.Iteration) : (DriverMessagePayload)new FailureMessagePayload(node.Next.TaskId, node.Iteration, SubscriptionName, OperatorId);
                    messages.Add(new ElasticDriverMessageImpl(dest, data));
                    Console.WriteLine("Task {0} sends to {1} in iteration {2} in retrieve", dest, node.Next.TaskId, node.Iteration);
                }

                LOGGER.Log(Level.Info, "Next token is {0}", node.Next.TaskId);    
            }
        }

        internal void RetrieveMissedDataFromRing(string taskId, int iteration, ref List<IElasticDriverMessage> returnMessages)
        {
            lock (_lock)
            {
                if (taskId == _rootTaskId)
                {
                    iteration -= 2;
                }
                RingNode node;
                if (_ringNodes[iteration].TryGetValue(taskId, out node) && node.Prev != null)
                {
                    var dest = node.Prev.TaskId;
                    var data = new ResumeMessagePayload(node.TaskId, node.Iteration, SubscriptionName, OperatorId);
                    returnMessages.Add(new ElasticDriverMessageImpl(dest, data));
                    Console.WriteLine("Task {0} sends to {1} in iteration {2} in resume data", dest, node.TaskId, node.Iteration);
                }
                else
                {
                    LOGGER.Log(Level.Warning, "Impossible to retrieve missing data for Task {0} in iteration {1}", taskId, iteration);
                }
            }
        }

        internal void ResumeRingFromCheckpoint(string taskId, int iteration, ref List<IElasticDriverMessage> messages)
        {
            lock (_lock)
            {
                RingNode node;
                if (_ringNodes[iteration].TryGetValue(taskId, out node) && node.Prev != null)
                {
                    var data = new FailureMessagePayload(node.TaskId, node.Iteration, SubscriptionName, OperatorId);
                    var returnMessage = new ElasticDriverMessageImpl(node.Prev.TaskId, data);

                    node.Type = DriverMessageType.Ring;
                    messages.Add(returnMessage);
                    Console.WriteLine("Task {0} sends to {1} in iteration {2} in resume", node.Prev.TaskId, node.TaskId, node.Iteration);

                    LOGGER.Log(Level.Info, "Resuming ring from node {0}", node.Prev.TaskId);
                }
<<<<<<< HEAD
=======
                else
                {
                    LOGGER.Log(Level.Warning, "Impossible to resume from checkpoint for Task {0} in iteration {1}", taskId, iteration);
                }
>>>>>>> 15d615ff
            }
        }

        public IList<IElasticDriverMessage> Reconfigure(string taskId, string info)
        {
            if (taskId == _rootTaskId)
            {
                throw new NotImplementedException("Failure on master not supported yet");
            }

            PrintRing();

            List<IElasticDriverMessage> messages = new List<IElasticDriverMessage>();
            var failureInfos = info.Split(':');
            int position = int.Parse(failureInfos[0]);
            int iteration = int.Parse(failureInfos[1]);

            Console.WriteLine(taskId + " failure " + info);

            lock (_lock)
            {
                Console.WriteLine("Failure in {0} at iteration {1}", taskId, iteration);

                if (_ringNodes.TryGetValue(iteration, out Dictionary<string, RingNode> nodes))
                {
                    nodes.TryGetValue(taskId, out RingNode node);

                    switch (position)
                    {
                        // We are before receive, we should be ok
                        case (int)PositionTracker.Nil:
                            LOGGER.Log(Level.Info, "Node failed before any communication: no need to reconfigure");

                            break;

                        // The failure is on the node with token
                        case (int)PositionTracker.InReceive:
                        case (int)PositionTracker.AfterReceiveBeforeSend:
                            if (node == null)
                            {
                                if (!_ringNodes[_iteration].TryGetValue(taskId, out node))
                                {
                                    throw new IllegalStateException(string.Format("Failure in {0} in iteration {1} not recognized: current ring is in {2}", taskId, iteration, _iteration));
                                }
                            }

                            var next = node.Next;
                            var prev = node.Prev;

                            // We are at the end of the ring
                            if (next == null)
                            {
                                _ringHead = prev;
                                _ringHead.Type = DriverMessageType.Failure;
                            }
                            else
                            {
                                var data = new FailureMessagePayload(next.TaskId, prev.Iteration, SubscriptionName, OperatorId);
                                var returnMessage = new ElasticDriverMessageImpl(prev.TaskId, data);
                                messages.Add(returnMessage);
                                Console.WriteLine("Task {0} sends to {1} in iteration {2} in receive", prev.TaskId, next.TaskId, prev.Iteration);
                            }
                            LOGGER.Log(Level.Info, "Sending reconfiguration message: restarting from node {0}", node.TaskId);
                            break;

                        // The failure is on the node with token while sending
                        case (int)PositionTracker.InSend:
                        // We are after send but before a new iteration starts 
                        // Data may or may not have reached the next node
                        case (int)PositionTracker.AfterSendBeforeReceive:
                            if (node == null)
                            {
                                if (!_ringNodes[_iteration].TryGetValue(taskId, out node))
                                {
                                    throw new IllegalStateException(string.Format("Failure in {0} in iteration {1} not recognized: current ring is in {2}", taskId, iteration, _iteration));
                                }
                            }

                            next = node.Next;
                            prev = node.Prev;

                            // We are at the end of the ring
                            if (next == null)
                            {
                                _ringHead = prev;
                                _ringHead.Type = DriverMessageType.Failure;
                            }
                            else
                            {
                                next.Type = DriverMessageType.Request;

                                var data = new TokenReceivedRequest(iteration, SubscriptionName, OperatorId);
                                var returnMessage = new ElasticDriverMessageImpl(next.TaskId, data);
                                messages.Add(returnMessage);

                                LOGGER.Log(Level.Info, "Sending request token message to node {0} for iteration {1}", next.TaskId, iteration);
                            }
                            break;
                        default:
                            break;
                    }
                }

                foreach (var dict in _ringNodes.Values)
                {
                    if (dict.TryGetValue(taskId, out RingNode node))
                    {
                        if (node.Next != null)
                        {
                            node.Next.Prev = node.Prev;
                        }
                        if (node.Prev != null)
                        {
                            node.Prev.Next = node.Next;
                        }

                        node = null;
                        dict.Remove(taskId);
                    }
                }
            }

            CloseRing(ref messages);

<<<<<<< HEAD
                    // The failure is on the node with token
                    case (int)PositionTracker.InReceive:
                    case (int)PositionTracker.AfterReceiveBeforeSend:
                        // We are at the end of the ring
                        if (next == null)
                        {
                            _ringHead = prev;
                            _ringHead.Type = DriverMessageType.Failure;
                            CloseRing(ref messages);
                        }
                        else
                        {
                            var data = new FailureMessagePayload(next.TaskId, prev.Iteration, SubscriptionName, OperatorId);
                            var returnMessage = new ElasticDriverMessageImpl(prev.TaskId, data);
                            messages.Add(returnMessage);
                            Console.WriteLine("Task {0} sends to {1} in iteration {2} in receive", prev.TaskId, next.TaskId, prev.Iteration);
                        }
                        LOGGER.Log(Level.Info, "Sending reconfiguration message: restarting from node {0}", head.TaskId);

                        Console.WriteLine("after lock in reconfigure");
                        return messages;

                    // The failure is on the node with token while sending
                    case (int)PositionTracker.InSend:
                    // We are after send but before a new iteration starts 
                    // Data may or may not have reached the next node
                    case (int)PositionTracker.AfterSendBeforeReceive:
                        // We are at the end of the ring
                        if (next == null)
                        {
                            _ringHead = prev;
                            _ringHead.Type = DriverMessageType.Failure;
                        }
                        else
                        {
                            next.Type = DriverMessageType.Request;
=======
            return messages;
        }
>>>>>>> 15d615ff

        private void CleanPreviousRings()
        {
            lock (_lock)
            {
                if (_ringNodes.Count > 3)
                {
                    var smallerDict = _ringNodes.First();
                    var keys = smallerDict.Value.Keys.ToArray();

                    for (int i = 0; i < keys.Length; i++)
                    {
                        var task = keys[i];
                        smallerDict.Value[task].Prev = null;
                        smallerDict.Value[task].Next = null;
                        smallerDict.Value[task] = null;
                    }

<<<<<<< HEAD
                        Console.WriteLine("after lock in reconfigure");

                        CloseRing(ref messages);

                        return messages;
                    default:
                        Console.WriteLine("after lock in reconfigure");
                        return messages;
=======
                    _ringNodes.Remove(smallerDict.Key);
>>>>>>> 15d615ff
                }
            }
        }

        private async void ResumeRing(int iteration, int delay = 10000)
        {
            await System.Threading.Tasks.Task.Delay(delay);
            if (_iteration == iteration)
            {
                ////Console.WriteLine("Resuming ring");
                ////var messages = new List<IElasticDriverMessage>();
                ////RetrieveMissedDataFromRing(_rootTaskId, iteration, ref messages);

                ////foreach (var x in messages)
                ////{
                ////    GlobalEvents.Enqueue(x);
                ////}
            }
        }

        private void PrintRing()
        {
            lock (_lock)
            { 
                StringBuilder str = new StringBuilder();
                var head = _ringHead;

                while (head != null)
                {
                    str.Append(head.TaskId + " " + head.Iteration + " <- ");
                    head = head.Prev;
                }

                Console.WriteLine(str.ToString()); 
            }
        }
    }

    internal class RingNode
    {
        public RingNode(string taskId, int iteration, RingNode prev = null)
        {
            TaskId = taskId;
            Iteration = iteration;
            Next = null;
            Prev = prev;
            Type = DriverMessageType.Ring;
        }

        public string TaskId { get; private set; }

        public int Iteration { get; set; }

        public RingNode Next { get; set; }

        public RingNode Prev { get; set; }

        public DriverMessageType Type { get; set; }
    }
}<|MERGE_RESOLUTION|>--- conflicted
+++ resolved
@@ -444,13 +444,10 @@
 
                     LOGGER.Log(Level.Info, "Resuming ring from node {0}", node.Prev.TaskId);
                 }
-<<<<<<< HEAD
-=======
                 else
                 {
                     LOGGER.Log(Level.Warning, "Impossible to resume from checkpoint for Task {0} in iteration {1}", taskId, iteration);
                 }
->>>>>>> 15d615ff
             }
         }
 
@@ -575,47 +572,8 @@
 
             CloseRing(ref messages);
 
-<<<<<<< HEAD
-                    // The failure is on the node with token
-                    case (int)PositionTracker.InReceive:
-                    case (int)PositionTracker.AfterReceiveBeforeSend:
-                        // We are at the end of the ring
-                        if (next == null)
-                        {
-                            _ringHead = prev;
-                            _ringHead.Type = DriverMessageType.Failure;
-                            CloseRing(ref messages);
-                        }
-                        else
-                        {
-                            var data = new FailureMessagePayload(next.TaskId, prev.Iteration, SubscriptionName, OperatorId);
-                            var returnMessage = new ElasticDriverMessageImpl(prev.TaskId, data);
-                            messages.Add(returnMessage);
-                            Console.WriteLine("Task {0} sends to {1} in iteration {2} in receive", prev.TaskId, next.TaskId, prev.Iteration);
-                        }
-                        LOGGER.Log(Level.Info, "Sending reconfiguration message: restarting from node {0}", head.TaskId);
-
-                        Console.WriteLine("after lock in reconfigure");
-                        return messages;
-
-                    // The failure is on the node with token while sending
-                    case (int)PositionTracker.InSend:
-                    // We are after send but before a new iteration starts 
-                    // Data may or may not have reached the next node
-                    case (int)PositionTracker.AfterSendBeforeReceive:
-                        // We are at the end of the ring
-                        if (next == null)
-                        {
-                            _ringHead = prev;
-                            _ringHead.Type = DriverMessageType.Failure;
-                        }
-                        else
-                        {
-                            next.Type = DriverMessageType.Request;
-=======
             return messages;
         }
->>>>>>> 15d615ff
 
         private void CleanPreviousRings()
         {
@@ -634,18 +592,7 @@
                         smallerDict.Value[task] = null;
                     }
 
-<<<<<<< HEAD
-                        Console.WriteLine("after lock in reconfigure");
-
-                        CloseRing(ref messages);
-
-                        return messages;
-                    default:
-                        Console.WriteLine("after lock in reconfigure");
-                        return messages;
-=======
                     _ringNodes.Remove(smallerDict.Key);
->>>>>>> 15d615ff
                 }
             }
         }
