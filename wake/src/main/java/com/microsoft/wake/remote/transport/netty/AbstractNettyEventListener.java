/**
 * Copyright (C) 2014 Microsoft Corporation
 *
 * Licensed under the Apache License, Version 2.0 (the "License");
 * you may not use this file except in compliance with the License.
 * You may obtain a copy of the License at
 *
 *         http://www.apache.org/licenses/LICENSE-2.0
 *
 * Unless required by applicable law or agreed to in writing, software
 * distributed under the License is distributed on an "AS IS" BASIS,
 * WITHOUT WARRANTIES OR CONDITIONS OF ANY KIND, either express or implied.
 * See the License for the specific language governing permissions and
 * limitations under the License.
 */
package com.microsoft.wake.remote.transport.netty;

import com.microsoft.wake.EStage;
import com.microsoft.wake.EventHandler;
import com.microsoft.wake.remote.impl.TransportEvent;

import io.netty.channel.Channel;
import io.netty.channel.ChannelHandlerContext;

import java.net.SocketAddress;
import java.util.concurrent.ConcurrentMap;
import java.util.logging.Level;
import java.util.logging.Logger;

/**
 * Generic functionality for the Netty event listener.
 * This is a base class for client and server versions.
 */
abstract class AbstractNettyEventListener implements NettyEventListener {

  protected static final Logger LOG = Logger.getLogger(AbstractNettyEventListener.class.getName());

  protected final ConcurrentMap<SocketAddress, LinkReference> addrToLinkRefMap;
  protected final EStage<TransportEvent> stage;
  protected EventHandler<Exception> exceptionHandler;

  public AbstractNettyEventListener(
      final ConcurrentMap<SocketAddress, LinkReference> addrToLinkRefMap,
      final EStage<TransportEvent> stage) {
    this.addrToLinkRefMap = addrToLinkRefMap;
    this.stage = stage;
  }

  public void registerErrorHandler(final EventHandler<Exception> handler) {
    LOG.log(Level.FINE, "Set error handler {0}", handler);
    this.exceptionHandler = handler;
  }

  @Override
  public void channelRead(ChannelHandlerContext ctx, Object msg) {
    final Channel channel = ctx.channel();
    final byte[] message = (byte[]) msg;
    
    if (LOG.isLoggable(Level.FINEST)) {
      LOG.log(Level.FINEST, "MessageEvent: local: {0} remote: {1} :: {2}", new Object[] {
          channel.localAddress(), channel.remoteAddress(), message });
    }
    
    if (message.length > 0) {
      // send to the dispatch stage
      this.stage.onNext(this.getTransportEvent(message, channel));
    }
  }

  @Override
  public void exceptionCaught(final ChannelHandlerContext ctx, Throwable cause) {
    final Channel channel = ctx.channel();
    LOG.log(Level.WARNING, "ExceptionEvent: local: {0} remote: {1} :: {2}", new Object[] {
        channel.localAddress(), channel.remoteAddress(), cause});
    this.exceptionCleanup(ctx, cause);
    if (this.exceptionHandler != null) {
      this.exceptionHandler.onNext(cause instanceof Exception ? (Exception) cause : new Exception(cause));
    }
  }
  

  @Override
  public void channelInactive(final ChannelHandlerContext ctx) {
    this.closeChannel(ctx.channel());
  }

  protected abstract TransportEvent getTransportEvent(final byte[] message, final Channel channel);

  protected abstract void exceptionCleanup(final ChannelHandlerContext ctx, Throwable cause);
  
  protected void closeChannel(final Channel channel) {
<<<<<<< HEAD
    final LinkReference refRemoved =
        channel != null && channel.getRemoteAddress() != null ?
            this.addrToLinkRefMap.remove(channel.getRemoteAddress()) : null;
=======
    final LinkReference refRemoved = 
        channel != null && channel.remoteAddress() != null ?
        this.addrToLinkRefMap.remove(channel.remoteAddress()) : null;
>>>>>>> a2e4cc98
    LOG.log(Level.FINER, "Channel closed: {0}. Link ref found and removed: {1}",
        new Object[]{channel, refRemoved != null});
  }
}
<|MERGE_RESOLUTION|>--- conflicted
+++ resolved
@@ -89,15 +89,9 @@
   protected abstract void exceptionCleanup(final ChannelHandlerContext ctx, Throwable cause);
   
   protected void closeChannel(final Channel channel) {
-<<<<<<< HEAD
-    final LinkReference refRemoved =
-        channel != null && channel.getRemoteAddress() != null ?
-            this.addrToLinkRefMap.remove(channel.getRemoteAddress()) : null;
-=======
     final LinkReference refRemoved = 
         channel != null && channel.remoteAddress() != null ?
         this.addrToLinkRefMap.remove(channel.remoteAddress()) : null;
->>>>>>> a2e4cc98
     LOG.log(Level.FINER, "Channel closed: {0}. Link ref found and removed: {1}",
         new Object[]{channel, refRemoved != null});
   }
